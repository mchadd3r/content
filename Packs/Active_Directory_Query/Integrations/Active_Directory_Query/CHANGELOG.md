## [Unreleased]
<<<<<<< HEAD
Fix User Account Control translation value.
=======


## [20.3.3] - 2020-03-18
-
>>>>>>> edc5a65a

## [20.1.2] - 2020-01-22
 - Added 2 commands.
   - ***ad-create-group*** 
   - ***ad-delete-group***


## [19.12.1] - 2019-12-25
Fixed a typo in the name of the **custom-field-data** argument.

## [19.12.0] - 2019-12-10
Improved handling of error messages.

## [19.11.0] - 2019-11-12
-

## [19.10.1] - 2019-10-15
Added support for **debug-mode**, which logs extended information when enabled.

## [19.9.1] - 2019-09-18
  - Fix an issue in the ***custom-field-data*** argument.
  - Fixed an issue in the ***ad-create-contact*** command.
  - Improved description of the ***filter*** argument in the ***ad-search*** command.
  - Fixed the example value description for the ***custom-attribute*** argument in the ***ad-create-user*** and ***ad-create-contact*** commands.


## [19.8.0] - 2019-08-06
  - The default query now works as expected.
  - The *dn* argument now works as expected.
  - Added support for custom SSL certificates, by using the Docker environment variable: SSL_CERT_FILE. <|MERGE_RESOLUTION|>--- conflicted
+++ resolved
@@ -1,12 +1,8 @@
 ## [Unreleased]
-<<<<<<< HEAD
-Fix User Account Control translation value.
-=======
-
+Fixed the User Account Control translation value.
 
 ## [20.3.3] - 2020-03-18
 -
->>>>>>> edc5a65a
 
 ## [20.1.2] - 2020-01-22
  - Added 2 commands.
