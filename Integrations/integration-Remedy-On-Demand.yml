commonfields:
  id: Remedy On-Demand
  version: -1
name: Remedy On-Demand
display: Remedy On-Demand
category: IT Services
image: data:image/png;base64,iVBORw0KGgoAAAANSUhEUgAAAGUAAAAyCAYAAABF9xWAAAAYyUlEQVR4Ae1cCVRV1fr/7XPPvcC9zFxABBHFAcUJ1HJInkNpZQpqw3PAnHLob9lrNs14lWaWr5eaU2WKE/rEOdPKLNREFEUEnE1BnFCZLne+d//Xd849iCg4ZK31Xu61zjrnnr3P9+39zd+3NzC4mu2bqf8WjqdPQOkVoPMzJda2nWM9oh7+Tel/cP8TKZDLucb2z2FJ9icbc/vj4dz+RDi39wrn9hFdTtnSV76LZ1ar/sTpPEAFgNm+n9eZJSfvwpVCQMcAp4suJg4E+AKde6aoxn0yizG25wHF/hwKCCoP7/W4UAi4M8ABgLsuDwYUlwDfrfu7c+rIjdYfvunw50zpARaBlxbr4eQAI70BpGf6Tc2NASo7+K4f9cKXc7baN81asomf1z4g2x9LARFWq6whhMfBgUAdYAFwtQIgbSH+aBlQUeSDhbOHPnH4UCS/fPrfLKjhmj92an9d6IK0dEVLSGECws6xAS+9C/86NhQ7XdoDQEODLMCu7Z2dU0evtH815fmXTpxw++uS7o9bucwUgk8aQU5erwu80HNcFkaMH4DHHrfALAA2l3lTMcCNgx87LmLt6kWf/fTVj4bLuXX+uOn9NSGLNyybmKJxcwvV2gJYj6FLOL8a6wj4KAn70p7B2YuAJwPnHIzMmt0oYO2qRzzOnN7jyEubp1rt+BeSutlvgHeXPwwGQ8uyMqsvYK78knPuqFu3bgZj7HfBrgT4X/AgSs6dJlppwkhlBMnTMxaQl3SwePTkyGYbsHrpv3H6Nz3TuVYlMkDk4Af3RqDo3MeOZm09ijifV4exy/e67szMzDkpKavj1GqSFQar1QpPT0/7Qw+1CwZw7V7h/rd9d6Om0OwFFeBQVb5PivErSQKW8+JjOY4NqzZh7fJ6sJhk568EARcLwc9dTgq0DRth3ZE8QPNLvax70Zri4mvWjIwMuLm7gYHBYrEgICDA3LBhhCQk/23Evdf5ClIIrCyZtKWk/Kqd42h1gMyv6aETz78bw4eM+oQ1jABKuRyt0bdqBrjbwX/cES6sWPSzo+ulLxIvXlR0qjqoGn+rVGpoNBrXpYabm/xc4wf/ox0CPNwBMkVEXLrMRjeIllsStBljV9V4crJj6ISOrGu3XLh7A5T5K82LAQWndXx20ujFa2butZ/a+ZTSdWd3F6wqIBkJyl+sCcwvqBBKdUsN8PyrnsL2lS1rpMOz0VZNhwHp2ZMXP8USEt9EvXBexS/LuY3NCL5hVTSmvbPS/umY/jv4Zc8a4dXQwTlAl+zsahj0P/pacOQfeA7BAYCVAwIDLhcDad9+wE2XBte25hjGzqgGvfUJxr8Tj8ZR22ETAbMrdCY4ngwoPOuJ3TtTu3z9+bd5nIfUBu9B33UKCMZn37vE6ocXSNJOpkLHwNMztI4Pxibbf1zy9O1EVWz95KbfPt/aHwNHfo+gEKCCmOsyhVQJsBqAzavjmqydOfU62gdPtVFA8GHuJ9Gq05fQaa5XiEnKMzMFzP1kuT1l6nec84DagDRmrGzhUy/+HUNH92dtY8thoQiO7I+rflZuAUv7cQA3nGtTG5yqfUJlWlvFwVQd8D/8LC394LNvzmNxva6ihEPyL5REUhnfXKbBsq97Od8d+IvjbPZbSNpRGSpXp8mLvr7FYo+R64R3FnThMQ9/Dp2HXWIMwfIA+JXz3vY1n94ygKgOq+pvSlarNs55IOe8Fee8ftX39/rMOffi3ELwGt0OBue8Oee8Bee8RjrUBoPzIi/Oecvb4ZJjGw5mvXAyVvjkza04uE8PX+G6f6WKsQVgDRoAsR2npMW/+lm3oCBDTch38DJ9l+TZU7A5eSTMJq0U2dk54OkFa4eYztoJy36t6dtNmzb9MG3a9Efd3NxAmmKxWOHn51uh1+v133zzTcMtW7a+mJV1sIuvr28rq9V6wdvbZ23XrnFbGjZsuIMxZqoO98iRIwFms3kyY4xCGClw0Gg0vHnz5u+ZzWav1NS1bxw/frJ5cHBgN5VKKNVqtYsSE/tNZ8yrMgHmnHtu3rx5/K5du5qGhIQM1Wg0gsOB1AYNwj/v3bv3XsaYtTre6r+PHj3aYPfuPa8VFJxrFhSk724ymcoKCwuXxsf3RVxc3BwAxxljJL5SuyHgtJ3c01nYvHwd374tEHaLHEnRUNInI0msBqxP72O2HkPi3aPaH1OAKHd7fnYCFn30Bg5kdoLDLBcxCUM5B4tpCeHtmY8w/6jdyvjq9+pMMZstCA6uW9y9e1zPgwezVubn5zcqLS2TkkrKZ7RaLYKDg+z9+iWkPfXUwOe8vdmVqjB37tw5f8aMT8c4HA4IAiWjVjRoEIFx48YuW7BgYXxOTp6X3WaF0WSCShTh5alDy5YtSp97buDrcXGPfLVy5cpO2dmHV+7Zkx5us9lgMBjAGJPwent7WXr16vndK6+8ksgYu6WQkmZ98cW8YTt2/DS2qKjIy2q1oaKiAmq1Gh4eWuh0HmjRoqUhIaHvrC5dupDwSGbhBjVUN+q4+wIvfkjv4TGeZf36Gk4UAJR70FCqdzms4BvXNVUfO7HLsXfj+nH12k1YWLeukYIBx+pPXsfsiTN4do5krkDFS2rEVLsA7hswO8+v6aGqRKvt2ekEVCqRNMZz27bvt126dNlfq/WAl5cnvLy8pBocfZ+fXyDOmTO3e25ubmppaWk/Hx+fynKMRqPREiGpMiCoVLDb7SgrK8P8+QuG7N2bAR9fH2jUWmh1Ogke5078+mu6j8FQMX/9+vURCxZ8OfbSpUsBnp46KaH19w8A0Y0sallZuduaNakJJpNpOoDx1dfCOW8za9bsTevXbwgjRpAAeXiI0l3RWprXL7/84pmXl/dOv35HOOc8iWp8le5UARrC/M6o/Ya9wweNfYJHND4CkwCQ+SEaU6irZeDHc/T8X5NGzf1q4ufWUz+2t08bsZUv+WoGP3wYoC0wRf/oO4MA9uTjeYUTZ70XXYNEKbir3ilpFEURV64UqcvKyvw9PT2hUqkqiSf7Gg6dTitJ3vbtO+JWrFiRWtXecy5wgkGXWlRB6+GO8+cvICcnF/7+fhAYI6MGJ0kAFVoZg6+vL06ePKX64ot5kwwGQ4CPj4/0vSyZTpcwcLi7k4lV4aefdjy3bdu27lXnzjkPW7Bg4dYlS5aEEWydTgclCSbGy26SQxAE+Ph4o7S0FN9++92k3bt3v0FwbtCUSsDPRlvVwFZuOp/n3JyynqcsikF5mZx7kORLm16lwK87Rwlnj4zCxcuAyinvVJJW0UU5S0ggeOOHP239+v9NyoWvrRL+HTwoE2dMgErFJMIZjWY4HHZJat3c3CVETqe8OLVag//8Z01nf39/qiKsl1HQ/vb1powVRRUcDiesVotEGPJh1EfzJk0g80JSTMwkYpLZsdsdUtmHCKkIBBVOjUaT/sKFizMBxCiYli5dOmLx4sXBOh0JkjyeGE7mWNJaQYCHh7sEn/CSBcjPL8CiRYtGc84X3aQpCmC6M4+6+Zu7Jv6NDRw+njVv5pDqXa7JS5te7g6g8CKgpqjNZeYoFLYIQGjYKTb45Unqjs9MzGXRVpBQ3kVTlI2IQNViuqKiotC9ew8EB9eR7DtJIS2WiESENhpN6rS0nRMooroVKiKwQmTqDw8Ph14fKPkaRZRJGGiMQnyDoYIq1ahfP1zCY7fbJP9E4+iiOWRkZARwzpsSzKKiorppabueJyaS3yOi0xyNRiMCAwPx9NMD0LPnY5JpNpnMEiyCQSb5xIlTERs2bHzt1ppSZUXxgYHlAOaaT2ZuE5fP/BQnDsSj1CgzgcYpW8b0TAyByoiefbfanhvzqkfd5mergLrzR+KvRBy5Ukymplevnkvbtm37UWxsB7Zq1VKelXVo2uHDhxNIismJk5gTMc+cOdt14cKFVNahed/UyOlz7iwePnzEptDQ0Ok+Pj4dvv568YuZmZntvLzkiJ1wE1PMZhO6dHnkSvv27QYHBAQU/Pzzzz0yMzP/VVFhUpMQUCOcoijWKy8vjwNwLCsra2hhYWFD8iFOp8PFEBNCQ0OzExLihw8ZMoQshiM5OXlAauq694uKiiTmkUZdu1aMa9euvXFbprhWxSe6BRV+0rwlcPqQbJ5kOsjPNEgxW97ulMVvLA5pVuH69u5vLmklCRIEwTlq1Mhlffv2/b+qUQ7nfNj777//9bp1G/r7+/szstVk0i5fLuIqlepFAO/eCjERfOzYMWsTExNHufqPZGVlnZg587Odp06dhBKOk2S3bNnC+uabbyQEBwdLESPn/NSsWbOHLVmS3JaCBNkPCZIWnDlzRjLPR4+eGHf16lXJjxB8i9WKxo0bW5OSPnw/MrLegcTERGVaeUlJSZ6ZmQfeJN9E2qT4zDtiij1n+yjMHD8Mp3M6g9vkUj2BJsaQM1eqzHQvq9Bi987Fwf8cfMqyLyXBzRB8FN3ubUeSwlC9PoCiu/FVGSKhZqx0//60lw4dOhxfWHhe1GrdJelWqQSWk3OkLTn8vXv3KgSQ7qRVoaF1yZl/XLWjdevWfq1atcLRo0clpnAub7C1b9/eGRQUdEoZSznJggULPtbrA1abzWaJiLL5BDlryeIePnzILIpqOdbhgM1qRWxsm/MNG4ZtUuAo944dO86PjGx8qry8VHpF623SJKoGR+/6KsdsbtR0y/xEfDZlCgrPAeRbSV+pkW9hAqDzBMrLZUZRFzHGaQbfvStSdfFihq1vvy/USTsm3tWmlwsFoSJ/UVhYeEvhadu2i7ZDh71ISUmBPDkOWlhISJ1HAbThnNO5nMpGsEgTfH19XRgqu05fvlx0VhRV9UnSaBwFDuToyR5XjgLI9jOtVgeT6Xqu6jJhVovFEjVy5Eg/xc+R8SB8kZFNdpDJqgqHnnv16kXHghdWf1+jozceywptNv+1jWzFwikoLACUAgkth/ZQLGqgdcddeH36C6zVw/lwuF2vEtMsKb85fdKDfTXvdRsWf7Sa38XxV5cTlf1KjVOktRSUlBqSdTrKW5SlUZRjVrv0WHkp3RUmUwRUtTHGcnNycg6q1W6SzNE4ssdSRFZ1ICgSk2lLhK/aGGPmixcvxmm1noH0Lae0zmFHYKAe5eUlSxljNzGl6vdVn29ecW6uxvHTsmmaj19K41u/bQaLwZU4upZJ2XlkJPBc4uKBz07uIbbr85Vt2tIeLKb9ZPgEAAZXlZhCZypsWgxgB9NfHzA/fXJVxPfjmcyJl6f2KoWUEiFcUZjNJlU+7NcTpttjEyW1qOTs7T+4eQQrLi62KdEZ+VjSOEEQ4efnRzbmjtsNZoFfPeFt//iNf/L8k6+grMwVWVEcCdcxIxGsVauzfPg/poT/1njN+ei60urdqdIMTHUc+NaEdcvf45l7vKF2QBIXOmVZZgLfnz7SnL9/mXt4u0obfcezrGVgSUmJg0yWPEk5n6HISX7xu4hcC9Zbd1F+Q6omazg9EuGcUm5y6y9u/bZSUwyct3F+MyuXZRx8BYYy+WwxfUNwyVy5eQPdn1ru+HRZvNjib8nn+0jllRugqmJ7fyZMnB2Ndq1mQ9AYK88mk5zYKuqpti+pe8MHtfxQrANJW02Nc+4jikI7su80ni6H0yFl2zUmxjUB+53vKdSuX7++5IsoaqRGiW9FhQHnzp27K+gSU5J27BDdk0b8g2/fEgY/10EIogXlHUYGrg/OZc+Pelv8x6whGuZZW/2Ks73ZF3nDTg54emmqGHoysIDDKM/2dlOsNNek/gze3t412WMvo9HyKPkIxca7adxw+vSJbQCyBUHQ3A7V/eoXRadWp9Ol2qzms8pcKMQtLi6l5HMS57xSARScnBtDOef9OOd97Hbeh+50SebrXdWVKfxoxlCINtnkEFGoTOLvDcR1Tjd16fWU98P9ryrAarrbjvzSk62Yk4SMAx2hssllFxpMftXLv4zHjagAvq7p85veU/xeUVEhGAw2OvdVVn3A6tUpY/bty+BeXp5MypylEgjQsmUbKzne9PT0SvZW//Z+/7bbBYExVjZlSpJw5MixSiEhBqWn7w0fNmwYVRnk2Jc8IOeq1NTUYfv3ZX5od1CSCamC/MQTj0OkeN4+JrY1Ky2/fpaLyvT6ICfrPejNvQP/kdKJsVoZsqSsLGBwWkoSpr0xFEUXvaUsX7E/FDrTMbLomFRNk85Zd0oMsloajRrl5Qbtvn27t5w8ebJfZGTkUaqics41KSkprZYvTxnucDgZlTMoeaQqMGNwhoWFJd8pnvs1TvInAHx9/ZeoVIIU1JCguLu7Iy/vSL1VK1Zt5Jz/nTF2wYXTZ//+/a9t2LhZKqoKYCgtK0VYWBhE2+apsYIRT1buq5s4WIMIIx84ZrTqb4OXY9Crtc67JHuzn+fsV1chd08PFJdfL7uQjFqoOKQG2j6cpho2/i289HmtsKp3kj+hckVubl6j2bPn7I+Obv7N3Llz86ZPnx6bnZ0z6MqVqxoq7MmZP4PZZEJ0dHPHI488srM6rD/rd7duXdLS03fj3LlCKUdRosIly5LjCs4XpGzcuHENlVYGDhzU57ffzvjWqRMsaYkAAVablP1zUQxovs55eaEoVX7Jj/h4AV37vCsSQ27THD8uHo1Fn0/hh4+HQsevBwck5pSHh9QF+g75eUfCoITHmH+l6t4GLK1Dmqjs42XGpKfvdcvMPDCWmEBFQoqw5Oqu7KZoLJXTmzWLWhEUFFS5p3JbXPd5QJs2bX7t2LHDvuTk5e09PDxAAQBpEc15zZrUOL0+MI4qCwZDuSRwciDDUG40oEnTpjT/Z0RefKGudKqeinpmDtYkyMSffvEoIJX2bzllU97u+uofUubz+dMfg8Gogjel3q7QmXwRV4O1bZPLE4Z8vDbq0a3PMq87Z4gLIxGZLCBpAQUzpDHELVoQmQS5yZEZFQepmNe8eVTOhAkTPmSM3dU2wS0XeY8vGWMVhYX5kw8cOJiam5vnSfszZFppjqKok5hBIS0JFzGEfI4UUzkcaNcudll0dPT3IspKJMmU5kAFBYMxTxR1W245p6QkwfFo07f5jLdH4Mq5SAiO636IzBX5opBQoGPXLz94YfTLSazB9ePztwR480vJFbn4K0u/B6jEzbldkjiKxpTFSAviHCUlpWjdujVGjx47yd1dyplcgG+okEjvlMioOma73W6X++TYgJ4Vt1h9bE0wlHGhoeHfz5s3r09FRcX6goJzPlT6l4ks7/3QOEVD5Ko1EBnZ4D9Go3G4vPNIiZYSo7jm48pOFBzSnXNDa3uIaQ6fO2Mqzp+NhMYp70QSm6koaRfAGjYqZGMnJ0V1G/HSvTDEbre7UblbzoZB5RL4+nrzgQMH7qQNI9raJQbR3gr1lZfLe+YNGtQ/Nnr0uNc6dGi3teqkObdrSNOIAMRg+eIU5Sgrdq2NR0RERERTaC2PlXcjbTarVO2rCpNOv9McXZuVlTCtVusNifi4ceN+Hjx4UN9OnTpeob0VmrcydzorQLkVVR6ost2hQ/vNKSkps5KSkqQ/9xAl3VGwytZA+VV5t/6Q0sE59YVN2LdPDyphUPmETDktjQ7fabRAz8e+FRLfmsT8wmrLYyph3uqhTp062+Pi4ooovqdGdSadzr1i7NgXXo6OjvogLW3nwMLCwgDaPiVzFhQU5GzWLGpt7969X/P398+vDtPb2/vXTp06aCwWOwgkwQsKCkS9evWq77VcjYpqnOrlpW2i4DaZrDSOzCB5x8oWEhJy9qGH2q+lOdBYgtmwYX3o9fqbKhUDBgxIKyoqarVy5crxly5dSiwtNdQrKSmWkko/P1/K9rfEx8cf6d69+9tV//6GOVI+4nzBXMBP/ostVi/kgGru3nakYat5gUf/tSu+QMrKBJRf85NCXWV6FOpaGFirtkDnbm+p4l+aoXT9UXfOLS0KCgr9srPzEBISgtjYWMpHbqzP/1HIfydczs2NLly4FpKdnS1Vn2NiYhz+/v57lBMsVcHfoHLU4XRKGsR58Zn+jg8nTsC+jDjpuBDty5N2UF5KvsPLA2gRk8HHTJwqhre+aa+gKpL79cyYW879gvVnw2FyfZBqhLdt1/+Sy2W6mNrdat84J945/eUUHMpWQ+2Uz28p5qqMMn29Hb0eX3Bm4OSPG2m1BbfF8mDAXVGAOVZO5XzBfMDf9Qeneh8zyhwiKgziDeaK/hjVIYLFPWrhvfoMEWP7PPiT7bsi9Z0PFqFxxfykKbRreLnUXTJRdCBCaWSuwvRATNwaYfR7HzKN3z07cwXkg3vNFBCYn98VKYoiptBFfy9febqRAyYVEBF5Bf1fGP7poCmjHjCkZmLerx7RkX8igfl5p8FcLkj/n4UYQ0pCmTmFujGtU/iYV2epIx7eA4y7X3gfwKmFAsLx9kP2oXOnLbCq5K1cMlUlTrBGjcCHjZshujUbLDOkFigPuu4rBSTHYeXGDqr1i9Lw8zo16ER+WJMSZ1zfePWZiHQ8G33bo/73dUYPgOH/AXCGwxu6FKwAAAAAAElFTkSuQmCC
description: Use Remedy On-Demand to manage tickets
detaileddescription: Use Remedy On-Demand to manage tickets
configuration:
- display: Server Url (e.g. 'https://myurl.com', 'http://41.79.151.82')
  name: url
  defaultvalue: ""
  type: 0
  required: true
- display: Port
  name: port
  defaultvalue: "8008"
  type: 0
  required: false
- display: Username
  name: credentials
  defaultvalue: ""
  type: 9
  required: true
- display: Use system proxy settings
  name: proxy
  defaultvalue: ""
  type: 8
  required: false
- display: Do not validate server certificate (insecure)
  name: insecure
  defaultvalue: ""
  type: 8
  required: false
script:
  script: |
    // remove '/' at the end of the url (if exists)
    params.url = params.url.replace(/[\/]+$/, '');

    var baseUrl = params.url;
    if (params.port) {
        baseUrl = baseUrl + ':' + params.port;
    }
    var insecure = params.insecure;
    var proxy = params.proxy;

    // returns incId padded with '0's that is 15 length string. e.g. '82' -> '000000000000082'
    var preperIncId = function (incId) {
        var res = '000000000000000' + incId;
        return res.substr(-15);
    };

    var createTableEntry = function (name, contents, context, headers) {
        return {
            // type
            Type: entryTypes.note,
             // contents
            ContentsFormat: formats.json,
            Contents: contents,
            // human-readable
            ReadableContentsFormat: formats.markdown,
            HumanReadable: tableToMarkdown(name, contents, headers),
            // context
            EntryContext: context
        };
    };

    // mutetor that removes all falsly fields
    var filterEmptyFields = function(obj) {
        Object.keys(obj).forEach(function(key) {
            if (obj[key] === undefined || obj[key] === null) {
                delete obj[key];
            }
        });
    };

    var sendRequest = function(url, token, method, body) {

        var res = http(
            url,
            {
                Method: method || 'GET',
                Headers: {
                    'Content-Type': ['application/json'],
                    'Authorization': ['AR-JWT ' + token]
                },
                Body: body
            },
            insecure,
            proxy
        );

        if (res.StatusCode < 200 || res.StatusCode >= 300) {
            logout(token);
            throw 'Request Failed'
                + '\nurl: ' + url
                + '\nStatus code: ' + res.StatusCode
                + '\nBody: ' + JSON.stringify(res);
        }

        return res;
    };

    var login = function() {
        var url = baseUrl + '/api/jwt/login/';

        var body = {
            username: params.credentials.identifier,
            password: params.credentials.password
        };

        var res = http(
            url,
            {
                Method: 'POST',
                Headers: {
                    'Content-Type': ['application/x-www-form-urlencoded']
                },
                Body: encodeToURLQuery(body).replace(/^\?/, '')
            }
        );

        if (!res || res.StatusCode < 200 || res.StatusCode >= 300) {
            throw 'Request Failed'
                + '\nurl: ' + url
                + '\nStatus code: ' + res.StatusCode
                + '.\nBody: ' + JSON.stringify(res, null, 2);
        }

        // retrun the body which is tokenKey
        return res.Body;
    };

    var logout = function(token) {
        var url = baseUrl + '/api/jwt/logout/';
        sendRequest(url, token, 'POST');
    };

    var convertIncidentToTicket = function(incident) {
        return {
            ID: incident['Request ID'],
            Submitter: incident.Submitter,
            Status: incident.Status,
            Description: incident.Description,
            Source: incident['Reported Source'],
            Impact: incident.Impact,
            Urgency: incident.Urgency,
            Type: incident.Service_Type
        };
    };

    var createIncident = function(firstName, lastName, description, status, source, serviceType, impact, urgency) {
        var url = baseUrl + '/api/arsys/v1/entry/HPD:IncidentInterface_Create';
        var token = login();

        var body = {
           "values" : {
               "z1D_Action" : "CREATE",
               "First_Name" : firstName,
               "Last_Name" : lastName,
               "Description" : description,
               "Status" : status,
               "Reported Source": source,
               "Service_Type" : serviceType,
               "Impact" : impact,
               "Urgency" : urgency
         }
        };
        var res = sendRequest(url, token, "POST", JSON.stringify(body));
        // get created incident
        var incidentUrl = res && res.Headers && res.Headers.Location && res.Headers.Location[0];
        res = sendRequest(incidentUrl, token);
        logout(token);
        var incident = JSON.parse(res.Body).values;
        filterEmptyFields(incident);

        var context = {
            Ticket: convertIncidentToTicket(incident)
        };

        return createTableEntry("Incident created:",incident, context);
    };

    var getIncident = function(id, title) {
        var url = baseUrl + '/api/arsys/v1/entry/HPD:IncidentInterface_Create/' + preperIncId(id);
        var token = login();
        var res = sendRequest(url, token);
        logout(token);
        var incident = JSON.parse(res.Body).values;
        filterEmptyFields(incident);

        var context = {
            'Ticket(val.ID && val.ID == obj.ID)': convertIncidentToTicket(incident)
        };
        return createTableEntry(title || "Incident:",incident, context);
    };

    var fetchIncidents = function(query) {
        var url = baseUrl + '/api/arsys/v1/entry/HPD:IncidentInterface_Create/';
        if(query) {
            url += '?q=' + encodeURIComponent(query);
        }
        var token = login();
        var res = sendRequest(url, token);
        logout(token);
        var body = JSON.parse(res.Body);

        var incidents = body.entries.map(function(b) { return b.values});
        incidents.forEach(filterEmptyFields);
        var context = {
            'Ticket(val.ID && val.ID == obj.ID)': incidents.map(convertIncidentToTicket)
        };
        return createTableEntry("Incidents:",incidents, context);
    };

    var updateIncident = function(incID, updateObject) {
        var url = baseUrl + '/api/arsys/v1/entry/HPD:IncidentInterface_Create/' + preperIncId(incID);
        var token = login();

        filterEmptyFields(updateObject);
        var body = {
           "values" : updateObject
        };

        sendRequest(url, token, "PUT", JSON.stringify(body));
        return getIncident(incID, 'Updated incident:');
    };

    switch (command) {
        case 'test-module':
            fetchIncidents();
            return 'ok';
        case 'remedy-incident-create':
            return createIncident(
                args['first-name'],
                args['last-name'],
                args.description,
                args.status,
                args.source,
                args['service-type'],
                args.impact,
                args.urgency
            );
        case 'remedy-get-incident':
            return getIncident(args.ID);
        case 'remedy-fetch-incidents':
            return fetchIncidents(args.query);
        case 'remedy-incident-update':
            return updateIncident(
                args.ID,
                {
                    Description: args.description,
                    Status: args.status,
                    'Reported Source': args.source,
                    'Service_Type': args['service-type'],
                    Impact: args.impact,
                    Urgency: args.urgency
                }
            );
    }
  type: javascript
  commands:
  - name: remedy-incident-create
    description: Create new ticket incident
    arguments:
    - name: first-name
      required: true
      description: costumer's first name (make sure costumer already exists)
    - name: last-name
      required: true
      description: costumer's first name (make sure costumer already exists)
    - name: description
      required: true
      description: Incident description
    - name: status
      required: true
      auto: PREDEFINED
      predefined:
      - New
      - Assigned
      - In Progress
      - Pending
      - Resolved
      - Closed
      - Cancelled
      description: Incident status
    - name: source
      required: true
      auto: PREDEFINED
      predefined:
      - Direct Input
      - Email
      - External Escalation
      - Fax
      - Self-Service
      - Systems Management
      - Phone
      - Voice Mail
      - Walk
      - Web
      - Other
      description: Incident source
    - name: service-type
      required: true
      auto: PREDEFINED
      predefined:
      - User Service Restoration
      - User Service Request
      - Infrastructure Event
      - Infrastructure Restoration
      description: Incident service-type
    - name: impact
      required: true
      auto: PREDEFINED
      predefined:
      - 1-Extensive/Widespread
      - 2-Significant/Large
      - 3-Moderate/Limited
      - 4-Minor/Localized
      description: Incident impact
    - name: urgency
      required: true
      auto: PREDEFINED
      predefined:
      - 1-Critical
      - 2-High
      - 3-Medium
      - 4-Low
      description: Incident urgency
    outputs:
    - contextPath: Ticket.ID
      description: Ticket ID
    - contextPath: Ticket.Submitter
      description: Ticket submitter
    - contextPath: Ticket.Status
      description: Ticket status
    - contextPath: Ticket.Description
      description: Ticket description
    - contextPath: Ticket.Source
      description: Ticket reported source
    - contextPath: Ticket.Impact
      description: TicketiImpact
    - contextPath: Ticket.Urgency
      description: Ticket urgency
    - contextPath: Ticket.Type
      description: Ticket service type
  - name: remedy-get-incident
    arguments:
    - name: ID
      required: true
      default: true
      description: Incident ID (we will pad leading zeros if necessary)
    outputs:
    - contextPath: Ticket.ID
      description: Ticket ID
    - contextPath: Ticket.Submitter
      description: Ticket submitter
    - contextPath: Ticket.Status
      description: Ticket status
    - contextPath: Ticket.Description
      description: Ticket description
    - contextPath: Ticket.Source
      description: Ticket reported source
    - contextPath: Ticket.Impact
      description: TicketiImpact
    - contextPath: Ticket.Urgency
      description: Ticket urgency
    - contextPath: Ticket.Type
      description: Ticket service type
    description: Get one incident by ID
  - name: remedy-fetch-incidents
    arguments:
    - name: query
      description: Search query/qualification format of '<field> LIKE "<values>"'
        (e.g. 'Company LIKE "My company"', 'Submitter LIKE "%john%"')
    outputs:
    - contextPath: Ticket.ID
      description: Ticket ID
    - contextPath: Ticket.Submitter
      description: Ticket submitter
    - contextPath: Ticket.Status
      description: Ticket status
    - contextPath: Ticket.Description
      description: Ticket description
    - contextPath: Ticket.Source
      description: Ticket reported source
    - contextPath: Ticket.Impact
      description: TicketiImpact
    - contextPath: Ticket.Urgency
      description: Ticket urgency
    - contextPath: Ticket.Type
      description: Ticket service type
    description: Fetch all incidents
  - name: remedy-incident-update
    arguments:
    - name: ID
      required: true
      default: true
      description: Incident ID
    - name: description
      description: Updated description
    - name: status
      auto: PREDEFINED
      predefined:
      - New
      - Assigned
      - In Progress
      - Pending
      - Resolved
      - Closed
      - Cancelled
      description: Updated status (unchanged if not specified)
    - name: urgency
      auto: PREDEFINED
      predefined:
      - 1-Critical
      - 2-High
      - 3-Medium
      - 4-Low
      description: Updated urgency (unchanged if not specified)
    - name: impact
      auto: PREDEFINED
      predefined:
      - 1-Extensive/Widespread
      - 2-Signinficant/Large
      - 3-Moderate/Limited
      - 4-Minor/Localized
      description: Updated impact (unchanged if not specified)
    - name: source
      auto: PREDEFINED
      predefined:
      - Direct Input
      - Email
      - External Escalation
      - Fax
      - Self-Service
      - Systems Management
      - Phone
      - Voice Mail
      - Walk
      - Web
      - Other
      description: Updated reported source (unchanged if not specified)
    - name: service-type
      auto: PREDEFINED
      predefined:
      - User Service Restoration
      - User Service Request
      - Infrastructure Event
      - Infrastructure Restoration
      description: Updated service-type (unchanged if not specified)
    outputs:
    - contextPath: Ticket.ID
      description: Ticket ID
    - contextPath: Ticket.Submitter
      description: Ticket submitter
    - contextPath: Ticket.Status
      description: Ticket status
    - contextPath: Ticket.Description
      description: Ticket description
    - contextPath: Ticket.Source
      description: Ticket reported source
    - contextPath: Ticket.Impact
      description: TicketiImpact
    - contextPath: Ticket.Urgency
      description: Ticket urgency
    - contextPath: Ticket.Type
      description: Ticket service type
    description: Update exiting incident
hidden: false
<<<<<<< HEAD
releaseNotes: "-"
=======
releaseNotes: "Port parameter is now optional"
>>>>>>> 40555704
<|MERGE_RESOLUTION|>--- conflicted
+++ resolved
@@ -469,8 +469,4 @@
       description: Ticket service type
     description: Update exiting incident
 hidden: false
-<<<<<<< HEAD
-releaseNotes: "-"
-=======
-releaseNotes: "Port parameter is now optional"
->>>>>>> 40555704
+releaseNotes: "Port parameter is now optional"