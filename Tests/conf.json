--- conflicted
+++ resolved
@@ -1136,12 +1136,8 @@
         "TestDedupIncidentsByName": "skipped on purpose - this is part of the TestDedupIncidentsPlaybook - no need to execute separately as a test",
         "GmailTest": "Gmail test is failing on gmail-list-users command (issue 15571)",
         "SalesforceTestPlaybook": "User and password expired (issue 15901)",
-<<<<<<< HEAD
-        "TestSafeBreach": "Instance configuration change causes test failure (issue 15909)"
-=======
         "TestSafeBreach": "Instance configuration change causes test failure (issue 15909)",
         "Test-IsMaliciousIndicatorFound": "Unstable test (issue 15940)"
->>>>>>> c7b8b0b8
     },
     "skipped_integrations": {
         "Jask": "Cannot access instance token not valid (issue 12900)",
@@ -1170,12 +1166,9 @@
         "Freshdesk": "Trial account expired",
         "Tanium": "Instance is not stable (issue 15497)",
         "Kafka V2": "Can not connect to instance from remote",
-<<<<<<< HEAD
+        "Intezer": "Invalid API Key (issue 15937)",
+        "Check Point Sandblast": "No access (issue 15948)",
         "Alexa Rank Indicator": "Missing logic (issues 15913, 15913)"
-=======
-        "Intezer": "Invalid API Key (issue 15937)",
-        "Check Point Sandblast": "No access (issue 15948)"
->>>>>>> c7b8b0b8
     },
     "nigthly_integrations": [
         "Lastline",
