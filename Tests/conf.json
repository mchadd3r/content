{
    "testTimeout": 160,
    "testInterval": 20,
    "tests": [
        {
            "integrations": "Blocklist_de Feed",
            "playbookID": "Blocklist_de - Test",
            "fromversion": "5.5.0"
        },
        {
            "integrations": "AzureFeed",
            "playbookID": "AzureFeed - Test",
            "fromversion": "5.5.0"
        },
         {
            "playbookID": "CreateIndicatorFromSTIXTest",
             "fromversion": "5.0.0"
         },
         {
            "integrations": "SpamhausFeed",
            "playbookID": "Spamhaus_Feed_Test",
            "fromversion": "5.5.0"
        },
        {
            "integrations": "Cofense Feed",
            "playbookID": "TestCofenseFeed",
            "fromversion": "5.5.0"
        },
        {
            "integrations": "Bambenek Consulting Feed",
            "playbookID": "BambenekConsultingFeed_Test",
            "fromversion": "5.5.0"
        },
        {
            "integrations": "AWS Feed",
            "playbookID": "AWS Feed Test",
            "fromversion": "5.5.0"
        },
        {
            "integrations": "Digital Defense FrontlineVM",
            "playbookID": "Digital Defense FrontlineVM - Scan Asset Not Recently Scanned Test"
        },
        {
            "integrations": "Digital Defense FrontlineVM",
            "playbookID": "Digital Defense FrontlineVM - Test Playbook"
        },
        {
            "integrations": "CSVFeed",
            "playbookID": "CSV_Feed_Test",
            "fromversion": "5.5.0"
        },
        {
            "integrations": "ProofpointFeed",
            "playbookID": "TestProofpointFeed",
            "fromversion": "5.5.0"
        },
        {
            "integrations": "Digital Shadows",
            "playbookID": "Digital Shadows - Test"
        },
        {
            "integrations": "Azure Compute v2",
            "playbookID": "Azure Compute - Test",
            "instance_names": "ms_azure_compute_dev"
        },
        {
            "integrations": "Azure Compute v2",
            "playbookID": "Azure Compute - Test",
            "instance_names": "ms_azure_compute_prod"
        },
        {
            "integrations": "Symantec Data Loss Prevention",
            "playbookID": "Symantec Data Loss Prevention - Test",
            "fromversion": "4.5.0"
        },
        {
            "integrations": "Lockpath KeyLight v2",
            "playbookID": "Keylight v2 - Test"
        },
        {
            "integrations": "Azure Security Center v2",
            "playbookID": "Azure SecurityCenter - Test",
            "instance_names": "ms_azure_sc_prod"
        },
        {
            "integrations": "Azure Security Center v2",
            "playbookID": "Azure SecurityCenter - Test",
            "instance_names": "ms_azure_sc_prod"
        },
        {
            "integrations": "JsonWhoIs",
            "playbookID": "JsonWhoIs-Test"
        },
        {
            "integrations": "MicrosoftGraphMail",
            "playbookID": "MicrosoftGraphMail-Test",
            "instance_names": "ms_graph_mail_dev"
        },
        {
            "integrations": "MicrosoftGraphMail",
            "playbookID": "MicrosoftGraphMail-Test",
            "instance_names": "ms_graph_mail_dev_no_oproxy"
        },
        {
            "integrations": "MicrosoftGraphMail",
            "playbookID": "MicrosoftGraphMail-Test",
            "instance_names": "ms_graph_mail_prod"
        },
        {
            "integrations": "CloudShark",
            "playbookID": "CloudShark - Test Playbook",
            "timeout": 500
        },
        {
            "integrations": "nmap",
            "playbookID": "Nmap - Test",
            "fromversion": "5.0.0"
        },
        {
            "integrations": "AutoFocus V2",
            "playbookID": "Autofocus Query Samples, Sessions and Tags Test Playbook",
            "fromversion": "4.5.0",
            "timeout": 500
        },
        {
            "integrations": "HelloWorld",
            "playbookID": "TestHelloWorld"
        },
        {
            "integrations": "ThreatQ v2",
            "playbookID": "ThreatQ - Test",
            "fromversion": "4.5.0"
        },
        {
            "integrations": "AttackIQFireDrill",
            "playbookID": "AttackIQ - Test"
        },
        {
            "integrations": "PhishLabs IOC EIR",
            "playbookID": "PhishlabsIOC_EIR-Test"
        },
        {
            "integrations": "PhishLabs IOC DRP",
            "playbookID": "PhishlabsIOC_DRP-Test"
        },
        {
            "playbookID": "Create Phishing Classifier V2 ML Test",
            "timeout" : 60000,
            "fromversion": "4.5.0"
        },
        {
            "integrations": "ZeroFox",
            "playbookID": "ZeroFox-Test",
            "fromversion": "4.1.0"
        },
        {
            "integrations": "AlienVault OTX v2",
            "playbookID": "Alienvault_OTX_v2 - Test"
        },
        {
            "integrations": "AWS - SQS",
            "playbookID": "fd93f620-9a2d-4fb6-85d1-151a6a72e46d"
        },
        {
            "integrations": "SlackV2",
            "playbookID": "Slack Test Playbook",
            "timeout" : 2400,
            "fromversion": "5.0.0",
            "pid_threshold": 30
        },
        {
            "integrations": "Cortex XDR - IR",
            "playbookID": "Test XDR Playbook",
            "fromversion": "4.1.0"
        },
        {
            "integrations": "Cloaken",
            "playbookID": "Cloaken-Test"
        },
        {
            "integrations": "Uptycs",
            "playbookID": "TestUptycs"
        },
        {
            "integrations": "ThreatX",
            "playbookID": "ThreatX-test"
        },
        {
            "integrations": "Akamai WAF SIEM",
            "playbookID": "Akamai_WAF_SIEM-Test"
        },
        {
            "integrations": "AlienVault OTX",
            "playbookID": "AlienVaultOTX Test"
        },
        {
            "integrations": "Cofense Triage",
            "playbookID": "Cofense Triage Test"
        },
        {
            "integrations": "Akamai WAF",
            "playbookID": "Akamai_WAF-Test"
        },
        {
            "integrations": "Minerva Labs Anti-Evasion Platform",
            "playbookID": "Minerva Test playbook"
        },
        {
            "integrations": "CheckPhish",
            "playbookID": "CheckPhish-Test"
        },
        {
            "integrations": "Symantec Management Center",
            "playbookID": "SymantecMC_TestPlaybook"
        },
        {
            "integrations": "Tufin",
            "playbookID": "Tufin Test"
        },
        {
            "integrations": "Looker",
            "playbookID": "Test-Looker"
        },
        {
            "integrations": "Vertica",
            "playbookID": "Vertica Test"
        },
        {
            "integrations": "Server Message Block (SMB)",
            "playbookID": "SMB test"
        },
        {
            "playbookID": "ConvertFile-Test",
            "fromversion": "4.5.0"
        },
        {
            "playbookID": "TestAwsEC2GetPublicSGRules-Test"
        },
        {
            "playbookID": "TestParseEmailFile-deprecated-script"
        },
        {
            "integrations": "RSA NetWitness Packets and Logs",
            "playbookID": "rsa_packets_and_logs_test"
        },
        {
            "playbookID": "test_similar_incidents"
        },
        {
            "playbookID": "autofocus_test",
            "integrations": "Autofocus"
        },
        {
            "playbookID": "CheckpointFW-test",
            "integrations": "Check Point"
        },
        {
            "playbookID": "RegPathReputationBasicLists_test"
        },
        {
            "playbookID": "EmailDomainSquattingReputation-Test"
        },
        {
            "playbookID": "RandomStringGenerateTest"
        },
        {
            "playbookID": "DocumentationTest",
            "integrations": "ipinfo"
        },
        {
            "playbookID": "playbook-checkEmailAuthenticity-test"
        },
        {
            "playbookID": "HighlightWords_Test"

        },
        {
            "playbookID": "StringContainsArray_test"
        },
        {
            "integrations": "Fidelis Elevate Network",
            "playbookID": "Fidelis-Test"
        },
        {
            "integrations": "AWS - ACM",
            "playbookID": "ACM-Test"
        },
        {
            "integrations": "Thinkst Canary",
            "playbookID": "CanaryTools Test"
        },
        {
            "integrations": "ThreatMiner",
            "playbookID": "ThreatMiner-Test"
        },
        {
            "playbookID": "StixCreator-Test"
        },
        {
            "playbookID": "CompareIncidentsLabels-test-playbook"
        },
        {
            "integrations": "Have I Been Pwned? V2",
            "playbookID": "Pwned v2 test"
        },
        {
            "integrations": "Alexa Rank Indicator",
            "playbookID": "Alexa Test Playbook"
        },
        {
            "playbookID": "UnEscapeURL-Test"
        },
        {
            "playbookID": "UnEscapeIPs-Test"
        },
        {
            "playbookID": "ExtractDomainFromUrlAndEmail-Test"
        },
        {
            "playbookID": "ConvertKeysToTableFieldFormat_Test"
        },
        {
            "integrations": "CVE Search",
            "playbookID": "cveReputation Test"
        },
        {
            "integrations": "HashiCorp Vault",
            "playbookID": "hashicorp_test"
        },
        {
            "integrations": "AWS - Athena - Beta",
            "playbookID": "Beta-Athena-Test"
        },
        {
            "integrations": "BeyondTrust Password Safe",
            "playbookID": "BeyondTrust-Test"
        },
        {
            "integrations": "Dell Secureworks",
            "playbookID": "secureworks_test"
        },
        {
            "integrations": "ServiceNow",
            "playbookID": "servicenow_test_new"
        },
        {
            "integrations": "ExtraHop",
            "playbookID": "ExtraHop-Test"
        },
        {
            "integrations": "ExtraHop v2",
            "playbookID": "ExtraHop_v2-Test"
        },
        {
            "playbookID": "Test CommonServer"
        },
        {
            "integrations": "CIRCL",
            "playbookID": "CirclIntegrationTest"
        },
        {
            "integrations": "MISP V2",
            "playbookID": "MISP V2 Test"
        },
        {
            "playbookID": "test-LinkIncidentsWithRetry"
        },
        {
            "playbookID": "CopyContextToFieldTest"
        },
        {
            "integrations": "OTRS",
            "playbookID": "OTRS Test",
            "fromversion": "4.1.0"
        },
        {
            "integrations": "Attivo Botsink",
            "playbookID": "AttivoBotsinkTest"
        },
        {
            "playbookID": "CreatePhishingClassifierMLTest",
            "timeout": 2400
        },
        {
            "integrations": "Cymon",
            "playbookID": "playbook-Cymon_Test"
        },
        {
            "integrations": "FortiGate",
            "playbookID": "Fortigate Test"
        },
        {
            "playbookID": "FormattedDateToEpochTest"
        },
        {
            "integrations": "SNDBOX",
            "playbookID": "SNDBOX_Test"
        },
        {
            "integrations": "SNDBOX",
            "playbookID": "Detonate File - SNDBOX - Test",
            "timeout": 2400,
            "nightly": true
        },
        {
            "integrations": "VxStream",
            "playbookID": "Detonate File - HybridAnalysis - Test",
            "timeout": 2400
        },
        {
            "playbookID": "WordTokenizeTest"
        },
        {
            "integrations": "Awake Security",
            "playbookID": "awake_security_test_pb"
        },
        {
            "integrations": "Tenable.sc",
            "playbookID": "tenable-sc-test",
            "timeout": 240,
            "nightly": true
        },
        {
            "integrations": "MimecastV2",
            "playbookID": "Mimecast test"
        },
        {
            "playbookID": "CreateEmailHtmlBody_test_pb",
            "fromversion": "4.1.0"
        },
        {
            "playbookID": "ReadPDFFile-Test"
        },
        {
            "playbookID": "ReadPDFFileV2-Test",
            "timeout": 1000
        },
        {
            "playbookID": "JSONtoCSV-Test"
        },
        {
            "integrations": "Panorama",
            "instance_names": "palo_alto_firewall",
            "playbookID": "palo_alto_firewall_test_pb",
            "timeout": 1000,
            "nightly": true
        },
        {
            "integrations": "Panorama",
            "instance_names": "palo_alto_panorama",
            "playbookID": "palo_alto_panorama_test_pb",
            "timeout": 1000,
            "nightly": true
        },
        {
            "integrations": "Panorama",
            "instance_names": "palo_alto_panorama",
            "playbookID": "Panorama Query Logs - Test",
            "timeout": 1000,
            "nightly": true
        },
        {
            "integrations": "Panorama",
            "instance_names": "palo_alto_firewall_9.0",
            "playbookID": "palo_alto_firewall_test_pb",
            "timeout": 1000,
            "nightly": true
        },
        {
            "integrations": "Panorama",
            "instance_names": "palo_alto_panorama_9.0",
            "playbookID": "palo_alto_panorama_test_pb",
            "timeout": 1000,
            "nightly": true
        },
        {
            "integrations": "Tenable.io",
            "playbookID": "Tenable.io test"
        },
        {
            "playbookID": "URLDecode-Test"
        },
        {
            "playbookID": "GetTime-Test"
        },
        {
            "playbookID": "GetTime-ObjectVsStringTest"
        },
        {
            "integrations": "Tenable.io",
            "playbookID": "Tenable.io Scan Test",
            "nightly": true,
            "timeout": 900
        },
        {
            "integrations": "Tenable.sc",
            "playbookID": "tenable-sc-scan-test",
            "nightly": true,
            "timeout": 600
        },
        {
            "integrations": "google-vault",
            "playbookID": "Google-Vault-Generic-Test",
            "nightly": true,
            "timeout": 3600
        },
        {
            "integrations": "google-vault",
            "playbookID": "Google_Vault-Search_And_Display_Results_test",
            "nightly": true,
            "timeout": 3600
        },
        {
            "playbookID": "Luminate-TestPlaybook",
            "integrations": "Luminate"
        },
        {
            "playbookID": "Palo Alto Networks - Malware Remediation Test",
            "integrations": "Palo Alto Minemeld",
            "fromversion": "4.5.0"
        },
        {
            "playbookID": "SumoLogic-Test",
            "integrations": "SumoLogic",
            "fromversion": "4.1.0"
        },
        {
            "playbookID": "ParseEmailFiles-test"
        },
        {
            "playbookID": "PAN-OS - Block IP and URL - External Dynamic List Test",
            "integrations": "palo_alto_networks_pan_os_edl_management",
            "fromversion": "4.0.0"
        },
        {
            "playbookID": "Test_EDL",
            "integrations": "EDL",
            "fromversion": "5.5.0"
        },
        {
            "playbookID": "Test_export_indicators_service",
            "integrations": "ExportIndicators",
            "fromversion": "5.5.0"
        },
        {
            "playbookID": "PAN-OS - Block IP - Custom Block Rule Test",
            "integrations": "Panorama",
            "instance_names": "palo_alto_panorama",
            "fromversion": "4.0.0"
        },
        {
            "playbookID": "PAN-OS - Block IP - Static Address Group Test",
            "integrations": "Panorama",
            "instance_names": "palo_alto_panorama",
            "fromversion": "4.0.0"
        },
        {
            "playbookID": "PAN-OS - Block URL - Custom URL Category Test",
            "integrations": "Panorama",
            "instance_names": "palo_alto_panorama",
            "fromversion": "4.0.0"
        },
        {
            "playbookID": "Endpoint Malware Investigation - Generic - Test",
            "integrations": [
                "Traps",
                "Cylance Protect v2",
                "Demisto REST API"
            ],
            "fromversion": "5.0.0",
            "timeout": 1200
        },
        {
            "playbookID": "ParseExcel-test"
        },
        {
            "playbookID": "Detonate File - No Files test"
        },
        {
            "integrations": [
                "Panorama",
                "Check Point"
            ],
            "instance_names": "palo_alto_firewall",
            "playbookID": "blockip_test_playbook"
        },
        {
            "integrations": "Palo Alto Minemeld",
            "playbookID": "minemeld_test"
        },
        {
            "integrations": "SentinelOne V2",
            "playbookID": "SentinelOne V2 - test"
        },
        {
            "integrations": "InfoArmor VigilanteATI",
            "playbookID": "InfoArmorVigilanteATITest"
        },
        {
            "integrations": "IntSights",
            "instance_names": "intsights_standard_account",
            "playbookID": "IntSights Test",
            "nightly": true,
            "timeout": 500
        },
        {
            "integrations": "IntSights",
            "playbookID": "IntSights Mssp Test",
            "instance_names": "intsights_mssp_account",
            "nightly": true,
            "timeout": 500
        },
        {
            "integrations": "dnstwist",
            "playbookID": "dnstwistTest"
        },
        {
            "integrations": "BitDam",
            "playbookID": "Detonate File - BitDam Test"
        },
        {
            "integrations": "Threat Grid",
            "playbookID": "Test-Detonate URL - ThreatGrid",
            "timeout": 600
        },
        {
            "integrations": "Threat Grid",
            "playbookID": "ThreatGridTest",
            "timeout": 600
        },
        {
            "integrations": [
                "Palo Alto Minemeld",
                "Panorama"
            ],
            "instance_names": "palo_alto_firewall",
            "playbookID": "block_indicators_-_generic_-_test"
        },
        {
            "integrations": "Signal Sciences WAF",
            "playbookID": "SignalSciences-Test"
        },
        {
            "integrations": "RTIR",
            "playbookID": "RTIR Test"
        },
        {
            "integrations": "RedCanary",
            "playbookID": "RedCanaryTest",
            "nightly": true
        },
        {
            "integrations": "Devo",
            "playbookID": "devo_test_playbook",
            "timeout" : 500
        },
        {
            "playbookID": "URL Enrichment - Generic v2 - Test",
            "integrations": [
                "Rasterize",
                "VirusTotal - Private API"
            ],
            "instance_names": "virus_total_private_api_general",
            "timeout": 500
        },
        {
            "playbookID": "CutTransformerTest"
        },
        {
            "integrations": "SCADAfence CNM",
            "playbookID": "SCADAfence_test"
        },
        {
            "integrations": "ProtectWise",
            "playbookID": "Protectwise-Test"
        },
        {
            "integrations": "WhatsMyBrowser",
            "playbookID": "WhatsMyBrowser-Test"
        },
        {

            "integrations": "BigFix",
            "playbookID": "BigFixTest"
        },
        {
            "integrations": "Lastline v2",
            "playbookID": "Lastline v2 - Test",
            "nightly": true
        },
        {
            "integrations": "epo",
            "playbookID": "Test Playbook McAfee ePO"
        },
        {
            "integrations": "McAfee DXL",
            "playbookID": "McAfee DXL - Test"
        },
        {
            "integrations": "activedir",
            "playbookID": "calculate_severity_-_critical_assets_-_test"
        },
        {
            "playbookID": "TextFromHTML_test_playbook"
        },
        {
            "playbookID": "PortListenCheck-test"
        },
        {
            "integrations": "ThreatExchange",
            "playbookID": "ThreatExchange-test"
        },
        {
            "integrations": "ThreatExchange",
            "playbookID": "extract_indicators_-_generic_-_test",
            "timeout": 240
        },
        {
            "integrations": "Joe Security",
            "playbookID": "JoeSecurityTestPlaybook",
            "timeout": 500,
            "nightly": true
        },
        {
            "integrations": "Joe Security",
            "playbookID": "JoeSecurityTestDetonation",
            "timeout": 2000,
            "nightly": true
        },
        {
            "integrations": "WildFire-v2",
            "playbookID": "Wildfire Test"
        },
        {
            "integrations": "WildFire-v2",
            "playbookID": "Detonate URL - WildFire-v2 - Test"
        },
        {
            "integrations": "GRR",
            "playbookID": "grr_test",
            "nightly": true
        },
        {
            "integrations": "VirusTotal",
            "instance_names": "virus_total_general",
            "playbookID": "virusTotal-test-playbook",
            "timeout": 1400,
            "nightly": true
        },
        {
            "integrations": "VirusTotal",
            "instance_names": "virus_total_preferred_vendors",
            "playbookID": "virusTotaI-test-preferred-vendors",
            "timeout": 1400,
            "nightly": true
        },
        {
            "integrations": "Preempt",
            "playbookID": "Preempt Test"
        },
        {
            "integrations": "Gmail",
            "playbookID": "get_original_email_-_gmail_-_test"
        },
        {
            "integrations": ["Gmail Single User", "Gmail"],
            "playbookID": "Gmail Single User - Test",
            "fromversion": "4.5.0"
        },
        {
            "integrations": "EWS v2",
            "playbookID": "get_original_email_-_ews-_test",
            "instance_names": "ewv2_regular",
            "memory_threshold": 150
        },
        {
            "integrations": ["EWS v2", "EWS Mail Sender"],
            "playbookID": "EWS search-mailbox test",
            "instance_names": "ewv2_regular",
            "timeout": 300
        },
        {
            "integrations": "PagerDuty v2",
            "playbookID": "PagerDuty Test"
        },
        {
            "playbookID": "test_delete_context"
        },
        {
            "playbookID": "DeleteContext-auto-test"
        },
        {
            "playbookID": "GmailTest",
            "integrations": "Gmail"
        },
        {
            "playbookID": "Gmail Convert Html Test",
            "integrations": "Gmail"
        },
        {
            "playbookID": "reputations.json Test",
            "toversion": "5.0.0"
        },
        {
            "playbookID": "Indicators reputation-.json Test",
            "fromversion": "5.5.0"
        },
        {
            "playbookID": "Test IP Indicator Fields",
            "fromversion": "5.0.0"
        },
        {
            "integrations": "Shodan",
            "playbookID": "ShodanTest"
        },
        {
            "playbookID": "dedup_-_generic_-_test"
        },
        {
            "playbookID": "TestDedupIncidentsPlaybook"
        },
        {
            "playbookID": "TestDedupIncidentsByName"
        },
        {
            "integrations": "McAfee Advanced Threat Defense",
            "playbookID": "Test Playbook McAfee ATD",
            "timeout": 700
        },
        {
            "playbookID": "stripChars - Test"
        },
        {
            "integrations": "McAfee Advanced Threat Defense",
            "playbookID": "Test Playbook McAfee ATD Upload File"
        },
        {
            "playbookID": "exporttocsv_script_test"
        },
        {
            "playbookID": "Set - Test"
        },
        {
            "integrations": "Intezer v2",
            "playbookID": "Intezer Testing v2",
            "fromversion": "4.1.0",
            "timeout": 700
        },
        {
            "integrations": "FalconIntel",
            "playbookID": "CrowdStrike Falcon Intel v2"
        },
        {
            "playbookID": "ContextGetters_Test"
        },
        {
            "integrations": [
                "Mail Sender (New)",
                "Gmail"
            ],
            "playbookID": "Mail Sender (New) Test"
        },
        {
            "playbookID": "buildewsquery_test"
        },
        {
            "integrations": "Rapid7 Nexpose",
            "playbookID": "nexpose_test",
            "timeout": 240
        },
        {
            "playbookID": "GetIndicatorDBotScore Test"
        },
        {
            "integrations": "EWS Mail Sender",
            "playbookID": "EWS Mail Sender Test"
        },
        {
            "integrations": [
                "EWS Mail Sender",
                "Rasterize"
            ],
            "playbookID": "EWS Mail Sender Test 2"
        },
        {
            "playbookID": "decodemimeheader_-_test"
        },
        {
            "integrations": "CVE Search",
            "playbookID": "cve_enrichment_-_generic_-_test"
        },
        {
            "playbookID": "test_url_regex"
        },
        {
            "integrations": "Skyformation",
            "playbookID": "TestSkyformation"
        },
        {
            "integrations": "okta",
            "playbookID": "okta_test_playbook",
            "timeout": 240
        },
        {
            "playbookID": "Test filters & transformers scripts"
        },
        {
            "integrations": "Salesforce",
            "playbookID": "SalesforceTestPlaybook"
        },
        {
            "integrations": "McAfee ESM-v10",
            "instance_names": "v10.2.0",
            "playbookID": "McAfeeESMTest",
            "timeout": 500
        },
        {
            "integrations": "McAfee ESM-v10",
            "instance_names": "v10.3.0",
            "playbookID": "McAfeeESMTest",
            "timeout": 500
        },
        {
            "integrations": "McAfee ESM-v10",
            "instance_names": "v11.1.3",
            "playbookID": "McAfeeESMTest",
            "timeout": 500
        },
        {
            "integrations": "GoogleSafeBrowsing",
            "playbookID": "Google Safe Browsing Test",
            "timeout": 240
        },
        {
            "integrations": "EWS v2",
            "playbookID": "EWSv2_empty_attachment_test",
            "instance_names": "ewv2_regular"
        },
        {
            "integrations": "EWS v2",
            "playbookID": "EWS Public Folders Test",
            "instance_names": "ewv2_regular"
        },
        {
            "playbookID": "TestWordFileToIOC",
            "timeout": 300
        },
        {
            "integrations": "Symantec Endpoint Protection V2",
            "playbookID": "SymantecEndpointProtection_Test"
        },
        {
            "integrations": "carbonblackprotection",
            "playbookID": "search_endpoints_by_hash_-_carbon_black_protection_-_test",
            "timeout": 500
        },
        {
            "playbookID": "process_email_-_generic_-_test",
            "integrations": "Rasterize",
            "timeout": 240
        },
        {
            "integrations": "activedir",
            "playbookID": "account_enrichment_-_generic_test"
        },
        {
            "integrations": "FalconHost",
            "playbookID": "search_endpoints_by_hash_-_crowdstrike_-_test",
            "timeout": 500
        },
        {
            "integrations": "FalconHost",
            "playbookID": "CrowdStrike Endpoint Enrichment - Test"
        },
        {
            "integrations": "FalconHost",
            "playbookID": "crowdstrike_falconhost_test"
        },
        {
            "integrations": "CrowdstrikeFalcon",
            "playbookID": "Test - CrowdStrike Falcon",
            "fromversion": "4.1.0"
        },
        {
            "playbookID": "ExposeIncidentOwner-Test"
        },
        {
            "integrations": "PostgreSQL",
            "playbookID": "PostgreSQL Test"
        },
        {
            "integrations": "google",
            "playbookID": "GsuiteTest"
        },
        {
            "integrations": "OpenPhish",
            "playbookID": "OpenPhish Test Playbook"
        },
        {
            "integrations": "RSA Archer",
            "playbookID": "Archer-Test-Playbook",
            "nightly": true
        },
        {
            "integrations": "jira",
            "playbookID": "Jira-Test"
        },
        {
            "integrations": "jira-v2",
            "playbookID": "Jira-v2-Test"
        },
        {
            "integrations": "ipinfo",
            "playbookID": "IPInfoTest"
        },
        {
            "integrations": "jira",
            "playbookID": "VerifyHumanReadableFormat"
        },
        {
            "playbookID": "ExtractURL Test"
        },
        {
            "playbookID": "strings-test"
        },
        {
            "playbookID": "TestCommonPython"
        },
        {
            "playbookID": "TestFileCreateAndUpload"
        },
        {
            "playbookID": "TestIsValueInArray"
        },
        {
            "playbookID": "TestStringReplace"
        },
        {
            "playbookID": "TestHttpPlaybook"
        },
        {
            "integrations": "SplunkPy",
            "playbookID": "SplunkPy-Test-V2",
            "memory_threshold": 500
        },
        {
            "integrations": "SplunkPy",
            "playbookID": "Splunk-Test",
            "memory_threshold": 500
        },
        {
            "integrations": "SplunkPy",
            "playbookID": "SplunkPySearch_Test"
        },
        {
            "integrations": "McAfee NSM",
            "playbookID": "McAfeeNSMTest",
            "timeout": 400,
            "nightly": true
        },
        {
            "integrations": "PhishTank",
            "playbookID": "PhishTank Testing"
        },
        {
            "integrations": "McAfee Web Gateway",
            "playbookID": "McAfeeWebGatewayTest",
            "timeout": 500
        },
        {
            "integrations": "TCPIPUtils",
            "playbookID": "TCPUtils-Test"
        },
        {
            "playbookID": "ProofpointDecodeURL-Test",
            "timeout": 300
        },
        {
            "playbookID": "listExecutedCommands-Test"
        },
        {
            "integrations": "AWS - Lambda",
            "playbookID": "AWS-Lambda-Test (Read-Only)"
        },
        {
            "integrations": "Service Manager",
            "playbookID": "TestHPServiceManager",
            "timeout": 400
        },
        {
            "playbookID": "LanguageDetect-Test",
            "timeout": 300
        },
        {
            "integrations": "Forcepoint",
            "playbookID": "forcepoint test",
            "timeout": 500,
            "nightly": true
        },
        {
            "playbookID": "GeneratePassword-Test"
        },
        {
            "playbookID": "ZipFile-Test"
        },
        {
            "playbookID": "UnzipFile-Test"
        },
        {
            "playbookID": "ExtractDomainTest"
        },
        {
            "playbookID": "Test-IsMaliciousIndicatorFound",
            "integrations": "VirusTotal",
            "instance_names": "virus_total_general",
            "fromversion": "5.0.0"
        },
        {
            "playbookID": "TestExtractHTMLTables"
        },
        {
            "integrations": "carbonblackliveresponse",
            "playbookID": "CarbonBlackLiveResponseTest",
            "nightly": true
        },
        {
            "playbookID": "TestSafeBreach",
            "integrations": "SafeBreach"
        },
        {
            "integrations": "urlscan.io",
            "playbookID": "urlscan_malicious_Test",
            "timeout": 500
        },
        {
            "integrations": "EWS v2",
            "playbookID": "pyEWS_Test",
            "instance_names": "ewv2_regular",
            "memory_threshold": 150
        },
        {
            "integrations": "EWS v2",
            "playbookID": "pyEWS_Test",
            "instance_names": "ewsv2_separate_process",
            "memory_threshold": 70
        },
        {
            "integrations": "remedy_sr_beta",
            "playbookID": "remedy_sr_test_pb"
        },
        {

            "integrations": "Netskope",
            "playbookID": "Netskope Test"
        },
        {
            "integrations": "Cylance Protect v2",
            "playbookID": "Cylance Protect v2 Test"
        },
        {
            "integrations": "ReversingLabs Titanium Cloud",
            "playbookID": "ReversingLabsTCTest"
        },
        {
            "integrations": "ReversingLabs A1000",
            "playbookID": "ReversingLabsA1000Test"
        },
        {
            "integrations": "Demisto Lock",
            "playbookID": "DemistoLockTest"
        },
        {
            "playbookID": "test-domain-indicator",
            "timeout": 400
        },
        {
            "playbookID": "Cybereason Test",
            "integrations": "Cybereason",
            "timeout": 1200,
            "fromversion": "4.1.0"
        },
        {
            "integrations": "VirusTotal - Private API",
            "instance_names": "virus_total_private_api_general",
            "playbookID": "File Enrichment - Virus Total Private API Test",
            "nightly": true
        },
        {
            "integrations": "VirusTotal - Private API",
            "instance_names": "virus_total_private_api_general",
            "playbookID": "virusTotalPrivateAPI-test-playbook",
            "timeout": 1400,
            "nightly": true
        },
        {
            "integrations": "VirusTotal - Private API",
            "instance_names": "virus_total_private_api_preferred_vendors",
            "playbookID": "virusTotalPrivateAPI-test-preferred-vendors",
            "timeout": 1400,
            "nightly": true
        },
        {
            "integrations": "Cisco Meraki",
            "playbookID": "Cisco-Meraki-Test"
        },
        {
            "integrations": "Windows Defender Advanced Threat Protection",
            "playbookID": "Test - Windows Defender Advanced Threat Protection",
            "instance_names": "windows_defender_atp_dev"
        },
        {
            "integrations": "Windows Defender Advanced Threat Protection",
            "playbookID": "Test - Windows Defender Advanced Threat Protection",
            "instance_names": "windows_defender_atp_prod"
        },
        {
            "integrations": "Tanium",
            "playbookID": "Tanium Test Playbook",
            "nightly": true,
            "timeout": 1200
        },
        {
            "integrations": "Recorded Future",
            "playbookID": "Recorded Future Test",
            "nightly": true
        },
        {
            "integrations": "Microsoft Graph",
            "playbookID": "Microsoft Graph Test",
            "instance_names": "ms_graph_security_dev"
        },
        {
            "integrations": "Microsoft Graph",
            "playbookID": "Microsoft Graph Test",
            "instance_names": "ms_graph_security_prod"
        },
        {
            "integrations": "Microsoft Graph User",
            "playbookID": "Microsoft Graph - Test",
            "instance_names": "ms_graph_user_dev"
        },
        {
            "integrations": "Microsoft Graph User",
            "playbookID": "Microsoft Graph - Test",
            "instance_names": "ms_graph_user_prod"
        },
        {
            "integrations": "Microsoft Graph Groups",
            "playbookID": "Microsoft Graph Groups - Test",
            "instance_names": "ms_graph_groups_dev"
        },
        {
            "integrations": "Microsoft Graph Groups",
            "playbookID": "Microsoft Graph Groups - Test",
            "instance_names": "ms_graph_groups_prod"
        },
                {
            "integrations": "Microsoft Graph Calendar",
            "playbookID": "Microsoft Graph Calendar - Test",
            "instance_names": "ms_graph_calendar_dev"
        },
        {
            "integrations": "Microsoft Graph Calendar",
            "playbookID": "Microsoft Graph Calendar - Test",
            "instance_names": "ms_graph_calendar_prod"
        },
        {
            "integrations": "RedLock",
            "playbookID": "RedLockTest",
            "nightly": true
        },
        {
            "integrations": "Symantec Messaging Gateway",
            "playbookID": "Symantec Messaging Gateway Test"
        },
        {
            "integrations": "ThreatConnect",
            "playbookID": "test-ThreatConnect"
        },
        {
            "integrations": "VxStream",
            "playbookID": "VxStream Test",
            "nightly": true
        },
        {
            "integrations": "Cylance Protect",
            "playbookID": "get_file_sample_by_hash_-_cylance_protect_-_test",
            "timeout": 240
        },
        {
            "integrations": "Cylance Protect",
            "playbookID": "endpoint_enrichment_-_generic_test"
        },
        {
            "integrations": "QRadar",
            "playbookID": "test_Qradar"
        },
        {
            "integrations": "VMware",
            "playbookID": "VMWare Test"
        },
        {
            "integrations": "Anomali ThreatStream",
            "playbookID": "Anomali_ThreatStream_Test"
        },
        {
            "integrations": "Farsight DNSDB",
            "playbookID": "DNSDBTest"
        },
        {
            "integrations": "carbonblack-v2",
            "playbookID": "CarbonBlackResponseTest"
        },
        {
            "integrations": "Cisco Umbrella Investigate",
            "playbookID": "Cisco Umbrella Test"
        },
        {
            "integrations": "icebrg",
            "playbookID": "Icebrg Test",
            "timeout": 500
        },
        {
            "integrations": "Symantec MSS",
            "playbookID": "SymantecMSSTest"
        },
        {
            "integrations": "Remedy AR",
            "playbookID": "Remedy AR Test"
        },
        {
            "integrations": "AWS - IAM",
            "playbookID": "d5cb69b1-c81c-4f27-8a40-3106c0cb2620"
        },
        {
            "integrations": "McAfee Active Response",
            "playbookID": "McAfee-MAR_Test",
            "timeout": 700
        },
        {
            "integrations": "McAfee Threat Intelligence Exchange",
            "playbookID": "McAfee-TIE Test",
            "timeout": 700
        },
        {
            "integrations": "ArcSight Logger",
            "playbookID": "ArcSight Logger test"
        },
        {
            "integrations": "ArcSight ESM v2",
            "playbookID": "ArcSight ESM v2 Test"
        },
        {
            "integrations": "ArcSight ESM v2",
            "playbookID": "test Arcsight - Get events related to the Case"
        },
        {
            "integrations": "XFE",
            "playbookID": "XFE Test",
            "timeout": 140,
            "nightly": true
        },
        {
            "integrations": "McAfee Threat Intelligence Exchange",
            "playbookID": "search_endpoints_by_hash_-_tie_-_test",
            "timeout": 500
        },
        {
            "integrations": "iDefense",
            "playbookID": "iDefenseTest",
            "timeout": 300
        },
        {
            "integrations": "AbuseIPDB",
            "playbookID": "AbuseIPDB Test",
            "nightly": true
        },
        {
            "integrations": "AbuseIPDB",
            "playbookID": "AbuseIPDB PopulateIndicators Test",
            "nightly": true
        },
        {
            "integrations": "jira",
            "playbookID": "JiraCreateIssue-example-test"
        },
        {
            "integrations": "LogRhythm",
            "playbookID": "LogRhythm-Test-Playbook",
            "timeout": 200
        },
        {
            "integrations": "FireEye HX",
            "playbookID": "FireEye HX Test"
        },
        {
            "integrations": "Phish.AI",
            "playbookID": "PhishAi-Test"
        },
        {
            "integrations": "Phish.AI",
            "playbookID": "Test-Detonate URL - Phish.AI"
        },
        {
            "integrations": "Centreon",
            "playbookID": "Centreon-Test-Playbook"
        },
        {
            "playbookID": "ReadFile test"
        },
        {
            "integrations": "TruSTAR",
            "playbookID": "TruSTAR Test"
        },
        {
            "integrations": "AlphaSOC Wisdom",
            "playbookID": "AlphaSOC-Wisdom-Test"
        },
        {
            "integrations": "carbonblack-v2",
            "playbookID": "CBFindIP - Test"
        },
        {
            "integrations": "Jask",
            "playbookID": "Jask_Test",
            "fromversion": "4.1.0"
        },
        {
            "integrations": "Qualys",
            "playbookID": "Qualys-Test"
        },
        {
            "integrations": "Whois",
            "playbookID": "whois_test",
            "fromversion": "4.1.0"
        },
        {
            "integrations": "RSA NetWitness Endpoint",
            "playbookID": "NetWitness Endpoint Test"
        },
        {
            "integrations": "Check Point Sandblast",
            "playbookID": "Sandblast_malicious_test"
        },
        {
            "playbookID": "TestMatchRegex"
        },
        {
            "integrations": "ActiveMQ",
            "playbookID": "ActiveMQ Test"
        },
        {
            "playbookID": "RegexGroups Test"
        },
        {
            "integrations": "Cisco ISE",
            "playbookID": "cisco-ise-test-playbook"
        },
        {
            "integrations": "RSA NetWitness v11.1",
            "playbookID": "RSA NetWitness Test"
        },
        {
            "playbookID": "ExifReadTest"
        },
        {
            "integrations": "Cuckoo Sandbox",
            "playbookID": "CuckooTest",
            "timeout": 700
        },
        {
            "integrations": "VxStream",
            "playbookID": "Test-Detonate URL - Crowdstrike",
            "timeout": 1200
        },
        {
            "playbookID": "Detonate File - Generic Test",
            "timeout": 500
        },
        {
            "integrations": [
                "Lastline v2",
                "WildFire-v2",
                "SNDBOX",
                "VxStream",
                "McAfee Advanced Threat Defense"
            ],
            "playbookID": "Detonate File - Generic Test",
            "timeout": 2400,
            "nightly": true
        },
        {
            "playbookID": "detonate_file_-_generic_test",
            "toversion": "3.6.0"
        },
        {
            "playbookID": "STIXParserTest"
        },
        {
            "playbookID": "Detonate URL - Generic Test",
            "timeout": 2000,
            "nightly": true,
            "integrations": [
                "McAfee Advanced Threat Defense",
                "VxStream",
                "Lastline v2"
            ]
        },
        {
            "playbookID": "ReadPDFFile-Test"
        },
        {
            "integrations": [
                "FalconHost",
                "McAfee Threat Intelligence Exchange",
                "carbonblackprotection",
                "carbonblack"
            ],
            "playbookID": "search_endpoints_by_hash_-_generic_-_test",
            "timeout": 500
        },
        {
            "integrations": "Zscaler",
            "playbookID": "Zscaler Test",
            "nightly": true,
            "timeout": 500
        },
        {
            "playbookID": "DemistoUploadFileToIncident Test",
            "integrations": "Demisto REST API"
        },
        {
            "playbookID": "DemistoUploadFile Test",
            "integrations": "Demisto REST API"
        },
        {
            "playbookID": "MaxMind Test",
            "integrations": "MaxMind GeoIP2"

        },
        {
            "playbookID": "Test_Sagemaker",
            "integrations": "AWS Sagemaker"

        },
        {
            "playbookID": "C2sec-Test",
            "integrations": "C2sec irisk",
            "fromversion": "5.0.0"
        },
        {
            "playbookID": "Phishing v2 Test - Attachment",
            "timeout": 1200,
            "nightly": true,
            "integrations": [
                "EWS Mail Sender",
                "Have I Been Pwned? V2",
                "Demisto REST API",
                "Palo Alto Minemeld",
                "Rasterize"
            ]
        },
        {
            "playbookID": "Phishing v2 Test - Inline",
            "timeout": 1200,
            "nightly": true,
            "integrations": [
                "EWS Mail Sender",
                "Have I Been Pwned? V2",
                "Demisto REST API",
                "Palo Alto Minemeld",
                "Rasterize"
            ]
        },
        {
            "integrations": "duo",
            "playbookID": "DUO Test Playbook"
        },
        {
            "playbookID": "SLA Scripts - Test",
            "fromversion": "4.1.0"
        },
        {
            "playbookID": "PcapHTTPExtractor-Test"
        },
        {
            "playbookID": "Ping Test Playbook"
        },
        {
            "playbookID": "Active Directory Test",
            "integrations": "Active Directory Query v2",
            "instance_names": "active_directory_ninja"
        },
        {
            "playbookID": "AD v2 - debug-mode - Test",
            "integrations": "Active Directory Query v2",
            "instance_names": "active_directory_ninja",
            "fromversion": "5.0.0"
        },
        {
            "playbookID": "Docker Hardening Test",
            "_comment": "Not testing on 5.5 yet. Waiting for #20951",
            "fromversion": "5.0.0",
            "toversion": "5.4.9"
        },
        {
            "integrations": "Active Directory Query v2",
            "instance_names": "active_directory_ninja",
            "playbookID": "Active Directory Query V2 configuration with port"
        },
        {
            "integrations": "mysql",
            "playbookID": "MySQL Test"
        },
        {
            "playbookID": "Email Address Enrichment - Generic v2 - Test"
        },
        {
            "playbookID": "Email Address Enrichment - Generic v2.1 - Test",
            "integrations": "Active Directory Query v2",
            "instance_names": "active_directory_ninja"
        },
        {
            "integrations": "Cofense Intelligence",
            "playbookID": "Test - Cofense Intelligence",
            "timeout": 500
        },
        {
            "playbookID": "GDPRContactAuthorities Test"
        },
        {
            "integrations": "Google Resource Manager",
            "playbookID": "GoogleResourceManager-Test",
            "timeout": 500,
            "nightly": true
        },
        {
            "integrations": "SlashNext Phishing Incident Response",
            "playbookID": "SlashNextPhishingIncidentResponse-Test",
            "timeout": 500,
            "nightly": true
        },
        {
            "integrations": "Google Cloud Storage",
            "playbookID": "GCS - Test",
            "timeout": 500,
            "nightly": true
        },
        {
            "playbookID": "Calculate Severity - Generic v2 - Test",
            "integrations": [
                "Palo Alto Minemeld",
                "Active Directory Query v2"
            ],
            "instance_names": "active_directory_ninja",
            "fromversion": "4.5.0"
        },
        {
            "integrations": "Freshdesk",
            "playbookID": "Freshdesk-Test",
            "timeout": 500,
            "nightly": true
        },
        {
            "playbookID": "Autoextract - Test",
            "fromversion": "4.1.0"
        },
        {
            "playbookID": "FilterByList - Test",
            "fromversion": "4.5.0"
        },
            {
            "playbookID": "Impossible Traveler - Test",
            "integrations": [
                "Ipstack",
                "ipinfo",
                "Rasterize",
                "Active Directory Query v2",
                "Demisto REST API"
            ],
            "instance_names": "active_directory_ninja",
            "fromversion": "5.0.0",
            "timeout": 700
        },
        {
            "playbookID": "Active Directory - Get User Manager Details - Test",
            "integrations": "Active Directory Query v2",
            "instance_names": "active_directory_80k",
            "fromversion": "4.5.0"
        },
        {
            "integrations": "Kafka V2",
            "playbookID": "Kafka Test"
        },
        {
            "playbookID": "File Enrichment - Generic v2 - Test",
            "instance_names": "virus_total_private_api_general",
            "integrations": [
                "VirusTotal - Private API",
                "Cylance Protect v2"
            ]
        },
        {
            "integrations": "McAfee Active Response",
            "playbookID": "Endpoint data collection test",
            "timeout": 500
        },
        {
            "playbookID": "Phishing - Core - Test",
            "integrations": [
                "EWS Mail Sender",
                "Demisto REST API",
                "Palo Alto Minemeld",
                "Rasterize"
            ],
            "fromversion": "4.5.0",
            "timeout": 1700
        },
        {
            "integrations": "McAfee Active Response",
            "playbookID": "MAR - Endpoint data collection test",
            "timeout": 500
        },
        {

            "integrations": "DUO Admin",
            "playbookID": "DuoAdmin API test playbook"
        },
        {
            "integrations": "TAXIIFeed",
            "playbookID": "TAXII_Feed_Test",
            "fromversion": "5.5.0",
            "timeout": 600
        },
        {
            "integrations": "Traps",
            "playbookID": "Traps test",
            "timeout": 600
        },
        {
            "playbookID": "TestShowScheduledEntries"
        },
        {
            "playbookID": "Calculate Severity - Standard - Test",
            "integrations": "Palo Alto Minemeld",
            "fromversion": "4.5.0"
        },
        {
            "integrations": "Symantec Advanced Threat Protection",
            "playbookID": "Symantec ATP Test"

        },
        {
            "playbookID": "HTTPListRedirects - Test SSL"
        },
        {
            "playbookID": "HTTPListRedirects Basic Test"
        },
        {
            "playbookID": "CheckDockerImageAvailableTest"
        },
        {
            "playbookID": "ExtractDomainFromEmailTest"
        },
        {
            "playbookID": "Account Enrichment - Generic v2 - Test",
            "integrations": "activedir"
        },
        {
            "playbookID": "Extract Indicators From File - Generic v2 - Test",
            "integrations": "Image OCR",
            "timeout": 300,
            "fromversion": "4.1.0",
            "toversion": "4.4.9"
        },
        {
            "playbookID": "Extract Indicators From File - Generic v2 - Test",
            "integrations": "Image OCR",
            "timeout": 350,
            "fromversion": "4.5.0"
        },
        {
            "playbookID": "Endpoint Enrichment - Generic v2.1 - Test",
            "integrations": [
                "FalconHost",
                "Cylance Protect v2",
                "carbonblack-v2",
                "epo",
                "Active Directory Query v2"
            ],
            "instance_names": "active_directory_ninja"
        },
        {
            "playbookID": "EmailReputationTest",
            "integrations": "Have I Been Pwned? V2"
        },
        {
            "integrations": "Symantec Deepsight Intelligence",
            "playbookID": "Symantec Deepsight Test"
        },
        {
            "playbookID": "ExtractDomainFromEmailTest"
        },
        {
            "playbookID": "Wait Until Datetime - Test",
            "fromversion": "4.5.0"
        },
        {
            "playbookID": "PAN OS EDL Management - Test",
            "integrations": "palo_alto_networks_pan_os_edl_management"
        },
        {
            "playbookID": "PAN-OS DAG Configuration Test",
            "integrations": "Panorama",
            "instance_names": "palo_alto_panorama",
            "timeout": 1000
        },
        {
            "playbookID": "PAN-OS Create Or Edit Rule Test",
            "integrations": "Panorama",
            "instance_names": "palo_alto_panorama",
            "timeout": 1000
        },
        {
            "playbookID": "PAN-OS EDL Setup Test",
            "integrations": ["Panorama", "palo_alto_networks_pan_os_edl_management"],
            "instance_names": "palo_alto_panorama",
            "timeout": 1000
        },
        {
            "integrations": "Snowflake",
            "playbookID": "Snowflake-Test"
        },
        {
            "playbookID": "Account Enrichment - Generic v2.1 - Test",
            "integrations": "Active Directory Query v2",
            "instance_names": "active_directory_ninja"
        },
        {
            "integrations": "Cisco Umbrella Investigate",
            "playbookID": "Domain Enrichment - Generic v2 - Test"
        },
        {
            "integrations": "Google BigQuery",
            "playbookID": "Google BigQuery Test"
        },
        {
            "integrations": "Zoom",
            "playbookID": "Zoom_Test"
        },
        {
            "integrations": "Palo Alto Networks Cortex",
            "playbookID": "Palo Alto Networks Cortex Test",
            "fromversion": "4.1.0"
        },
        {
            "playbookID": "IP Enrichment - Generic v2 - Test",
            "integrations": "Threat Crowd",
            "fromversion": "4.1.0"
        },
        {
            "integrations": "Cherwell",
            "playbookID": "Cherwell Example Scripts - test"
        },
        {
            "integrations": "Cherwell",
            "playbookID": "Cherwell - test"
        },
        {
            "integrations": "CarbonBlackProtectionV2",
            "playbookID": "Carbon Black Enterprise Protection V2 Test"
        },
        {
            "integrations": "Active Directory Query v2",
            "instance_names": "active_directory_ninja",
            "playbookID": "Test ADGetUser Fails with no instances 'Active Directory Query' (old version)"
        },
        {
            "integrations": "ANYRUN",
            "playbookID": "ANYRUN-Test"
        },
        {
            "integrations": "ANYRUN",
            "playbookID": "Detonate File - ANYRUN - Test"
        },
        {
            "integrations": "ANYRUN",
            "playbookID": "Detonate URL - ANYRUN - Test"
        },
        {
            "integrations": "Netcraft",
            "playbookID": "Netcraft test"
        },
        {
            "integrations": "EclecticIQ Platform",
            "playbookID": "EclecticIQ Test"
        },
        {
            "playbookID": "FormattingPerformance - Test",
            "fromversion": "5.0.0"
        },
        {
            "integrations": "AWS - EC2",
            "playbookID": "2142f8de-29d5-4288-8426-0db39abe988b"
        },
        {
            "integrations": "AWS - EC2",
            "playbookID": "d66e5f86-e045-403f-819e-5058aa603c32"
        },
        {
            "integrations": "ANYRUN",
            "playbookID": "Detonate File From URL - ANYRUN - Test"
        },
        {
            "integrations": "AWS - CloudWatchLogs",
            "playbookID": "2cddaacb-4e4c-407e-8ef5-d924867b810c"
        },
        {
            "integrations": "AWS - CloudTrail",
            "playbookID": "3da2e31b-f114-4d7f-8702-117f3b498de9"
        },
        {
            "integrations": "carbonblackprotection",
            "playbookID": "67b0f25f-b061-4468-8613-43ab13147173"
        },
        {
            "integrations": "DomainTools",
            "playbookID": "DomainTools-Test"
        },
        {
            "integrations": "Exabeam",
            "playbookID": "Exabeam - Test"
        },
        {
            "integrations": "DomainTools Iris",
            "playbookID": "DomainTools Iris - Test",
            "fromversion": "4.1.0"
        },
        {
            "integrations": "Cisco Spark",
            "playbookID": "efc817d2-6660-4d4f-890d-90513ca1e180"
        },
        {
            "playbookID": "get_file_sample_from_path_-_d2_-_test"
        },
        {
            "integrations": "Remedy On-Demand",
            "playbookID": "Remedy-On-Demand-Test"
        },
        {
            "playbookID": "ssdeepreputationtest"
        },
        {
            "playbookID": "TestIsEmailAddressInternal"
        },
        {
            "integrations": "Google Cloud Compute",
            "playbookID": "GoogleCloudCompute-Test"
        },
        {
            "integrations": "AWS - S3",
            "playbookID": "97393cfc-2fc4-4dfe-8b6e-af64067fc436"
        },
        {
            "integrations": "Image OCR",
            "playbookID": "TestImageOCR"
        },
        {
            "integrations": "fireeye",
            "playbookID": "Detonate File - FireEye AX - Test"
        },
        {
            "integrations": ["Rasterize","Image OCR"],
            "playbookID": "Rasterize Test"
        },
        {
            "integrations": "Rasterize",
            "playbookID": "RasterizeImageTest"
        },
        {
            "integrations": "Ipstack",
            "playbookID": "Ipstack_Test"
        },
        {

            "integrations": "Perch",
            "playbookID": "Perch-Test"
        },
        {
            "integrations": "Forescout",
            "playbookID": "Forescout-Test"
        },
        {
            "integrations": "GitHub",
            "playbookID": "Git_Integration-Test"
        },
        {
            "integrations": "LogRhythmRest",
            "playbookID": "LogRhythm REST test"
        },
        {
            "integrations": "AlienVault USM Anywhere",
            "playbookID": "AlienVaultUSMAnywhereTest"
        },
        {
            "playbookID": "PhishLabsTestPopulateIndicators"
        },
        {
            "integrations": "PhishLabs IOC",
            "playbookID": "PhishLabsIOC TestPlaybook",
            "fromversion": "4.1.0"
        },
        {
            "integrations": "vmray",
            "playbookID": "VMRay-Test"
        },
        {
            "integrations": "PerceptionPoint",
            "playbookID": "PerceptionPoint Test",
            "fromversion": "4.1.0"
        },
        {
            "integrations": "AutoFocus V2",
            "playbookID": "AutoFocus V2 test",
            "fromversion": "5.0.0"
        },
        {
            "playbookID": "Process Email - Generic for Rasterize"
        },
        {
            "playbookID": "Send Investigation Summary Reports - Test",
            "integrations": "EWS Mail Sender",
            "fromversion": "4.1.0"
        },
        {
            "integrations": "Anomali ThreatStream v2",
            "playbookID": "ThreatStream-Test"
        },
        {
            "integrations": "Flashpoint",
            "playbookID": "Flashpoint_event-Test"
        },
        {
            "integrations": "Flashpoint",
            "playbookID": "Flashpoint_forum-Test"
        },
        {
            "integrations": "Flashpoint",
            "playbookID": "Flashpoint_report-Test"
        },
        {
            "integrations": "Flashpoint",
            "playbookID": "Flashpoint_reputation-Test"
        },
        {
            "integrations": "BluecatAddressManager",
            "playbookID": "Bluecat Address Manager test"
        },
        {
            "integrations": "MailListener - POP3 Beta",
            "playbookID": "MailListener-POP3 - Test"
        },
        {
            "playbookID": "sumList - Test"
        },
        {
            "integrations": "VulnDB",
            "playbookID": "Test-VulnDB"
        },
        {
            "integrations": "Shodan_v2",
            "playbookID": "Test-Shodan_v2",
            "timeout": 1000
        },
        {
            "integrations": "Threat Crowd",
            "playbookID": "ThreatCrowd - Test"
        },
        {
            "integrations": "GoogleDocs",
            "playbookID": "GoogleDocs-test"
        },
        {
            "playbookID": "Request Debugging - Test",
            "fromversion": "5.0.0"
        },
        {
            "playbookID": "Test Convert file hash to corresponding hashes",
            "fromversion": "4.5.0",
            "integrations": "VirusTotal",
            "instance_names": "virus_total_general"
        },
        {
            "playbookID": "PANW - Hunting and threat detection by indicator type Test",
            "fromversion": "5.0.0",
            "timeout": 1200,
            "integrations": ["Panorama","Palo Alto Networks Cortex","AutoFocus V2","VirusTotal"],
            "instance_names": ["palo_alto_panorama","virus_total_general"]
        },
        {
            "playbookID": "PAN-OS Query Logs For Indicators Test",
            "fromversion": "4.5.0",
            "timeout": 600,
            "integrations": "Panorama",
            "instance_names": "palo_alto_panorama"
        },
        {
            "integrations": "Hybrid Analysis",
            "playbookID": "HybridAnalysis-Test",
            "timeout": 500,
            "fromversion": "4.1.0"
        },
        {
            "integrations": "Elasticsearch v2",
            "instance_names": "es_v7",
            "playbookID": "Elasticsearch_v2_test"
        },
        {
            "integrations": "Elasticsearch v2",
            "instance_names": "es_v7",
            "playbookID": "Elasticsearch_Fetch_Indicators_Test",
            "fromversion": "5.5.0"
        },
        {
            "integrations": "Elasticsearch v2",
            "instance_names": "es_v6",
            "playbookID": "Elasticsearch_v2_test-v6"
        },
        {
            "integrations": "IronDefense",
            "playbookID": "IronDefenseTest"
        },
        {
            "integrations": "PolySwarm",
            "playbookID": "PolySwarm-Test"
        },
        {
            "integrations": "Kennav2",
            "playbookID": "Kenna Test"
        },
        {
            "integrations": "SecurityAdvisor",
            "playbookID": "SecurityAdvisor-Test",
            "fromversion": "4.5.0"
        },
        {
            "integrations": "Google Key Management Service",
            "playbookID": "Google-KMS-test",
            "pid_threshold": 6,
            "memory_threshold": 60
        },
        {
            "integrations": "SecBI",
            "playbookID": "SecBI - Test"
        },
        {
            "playbookID": "ExtractFQDNFromUrlAndEmail-Test"
        },
        {
          "integrations": "EWS v2",
          "playbookID": "Get EWS Folder Test",
          "fromversion": "4.5.0",
          "instance_names": "ewv2_regular"
        },
        {
          "integrations": "QRadar",
          "playbookID": "QRadar Indicator Hunting Test",
          "timeout": 1200,
          "fromversion": "5.0.0"
        },
        {
            "playbookID": "SetAndHandleEmpty test",
            "fromversion": "4.5.0"
        },
        {
            "integrations": "Tanium v2",
            "playbookID": "Tanium v2 - Test"
        },
        {
          "integrations": "Office 365 Feed",
          "playbookID": "Office365_Feed_Test",
          "fromversion": "5.5.0"
        },
        {
            "integrations": "GoogleCloudTranslate",
            "playbookID": "GoogleCloudTranslate-Test"
        },
        {
            "integrations": "Infoblox",
            "playbookID": "Infoblox Test"
        },
        {
            "integrations": "BPA",
            "playbookID": "Test-BPA",
            "fromversion": "4.5.0"
        },
        {
            "playbookID": "GetValuesOfMultipleFIelds Test",
            "fromversion": "4.5.0"
        },
        {
            "playbookID": "IsInternalHostName Test",
            "fromversion": "4.5.0"
        },
        {
            "integrations": "SplunkPy",
            "playbookID": "Splunk Indicator Hunting Test",
            "fromversion": "5.0.0",
            "memory_threshold": 500
        },
        {
            "integrations": "BPA",
            "playbookID": "Test-BPA_Integration",
            "fromversion": "4.5.0"
        },
        {
            "integrations": "Sixgill",
            "playbookID": "Sixgill-Test",
            "fromversion": "5.0.0"
        },
        {
            "integrations": "Sixgill",
            "playbookID": "Sixgill - Darkfeed - Indicators-Test",
            "fromversion": "5.0.0"
        },
        {
            "integrations": "AutoFocus Feed",
            "playbookID": "playbook-FeedAutofocus_test",
            "fromversion": "5.5.0"
        },
        {
            "integrations": "PaloAltoNetworks_PrismaCloudCompute",
            "playbookID": "PaloAltoNetworks_PrismaCloudCompute-Test"
        },
        {
            "playbookID": "Indicator Feed - Test",
            "fromversion": "5.5.0"
        },
        {
            "integrations": "Recorded Future Feed",
            "playbookID": "RecordedFutureFeed - Test",
            "timeout": 1000,
            "fromversion": "5.5.0"
        },
        {
            "integrations": "DShield Feed",
            "playbookID": "playbook-DshieldFeed_test",
            "fromversion": "5.5.0"
        },
        {
            "integrations": "AlienVault Reputation Feed",
            "playbookID": "AlienVaultReputationFeed_Test",
            "fromversion": "5.5.0",
            "timeout": 9000
        },
        {
            "integrations": "BruteForceBlocker Feed",
            "playbookID": "playbook-BruteForceBlocker_test",
            "fromversion": "5.5.0"
        },
        {
<<<<<<< HEAD
            "integrations": "illuminate",
            "playbookID": "illuminate Integration Test"
        },
        {
            "integrations": "illuminate",
            "playbookID": "illuminate Integration Demonstration - Test"
=======
            "integrations": "Feodo Tracker Hashes Feed",
            "playbookID": "playbook-feodoteackerhash_test",
            "fromversion": "5.5.0"
        },
        {
            "integrations": "Feodo Tracker IP Blocklist Feed",
            "instance_names": "feodo_tracker_ip_currently__active",
            "playbookID": "playbook-feodotrackeripblock_test",
            "fromversion": "5.5.0"
        },
        {
            "integrations": "Feodo Tracker IP Blocklist Feed",
            "instance_names": "feodo_tracker_ip_30_days",
            "playbookID": "playbook-feodotrackeripblock_test",
            "fromversion": "5.5.0"
>>>>>>> bc7b7a85
        }
    ],
    "skipped_tests": {
        "Test-Detonate URL - Crowdstrike": "Issue 19439",
        "Git_Integration-Test": "Issue 20029",
        "Symantec Data Loss Prevention - Test": "Issue 20134",
        "Extract Indicators From File - Generic v2": "Issue 20143",
        "PAN-OS Create Or Edit Rule Test":"Issue 20037",
        "NetWitness Endpoint Test": "Issue 19878",
        "TestParseEmailHeaders": "Issue 18815",
        "TestUptycs": "Issue 19750",
        "InfoArmorVigilanteATITest": "Test issue 17358",
        "Lastline - testplaybook": "Checking the integration via Generic detonation playbooks, don't want to load the daily quota",
        "ArcSight Logger test": "Issue 19117",
        "TruSTAR Test": "Issue 19777",
        "TestDedupIncidentsByName": "skipped on purpose - this is part of the TestDedupIncidentsPlaybook - no need to execute separately as a test",
        "3da2e31b-f114-4d7f-8702-117f3b498de9": "Issue 19837",
        "d66e5f86-e045-403f-819e-5058aa603c32": "pr 3220",
        "Carbon Black Enterprise Protection V2 Test": "Issue 19838",
        "get_file_sample_from_path_-_d2_-_test": "Issue 19844",
        "Cofense Triage Test": "Creds only works on demo4",
        "Test - Windows Defender Advanced Threat Protection": "Issue - #18552",
        "nexpose_test": "Issue 18694",
        "Recorded Future Test": "Issue 18922",
        "IntSights Mssp Test": "Issue #16351",
        "CheckPhish-Test": "Issue 19188",
        "fd93f620-9a2d-4fb6-85d1-151a6a72e46d": "Issue 19854",
        "PAN-OS DAG Configuration Test": "Issue #19205",
        "DeleteContext-auto-subplaybook-test": "used in DeleteContext-auto-test as sub playbook",
        "Test Playbook TrendMicroDDA": "Issue 16501",
        "ssdeepreputationtest": "Issue #20953",
        "ssdeepreputationtest": "Issue #20953",
        "C2sec-Test": "Issue #21633"
    },
    "skipped_integrations": {
        "_comment": "~~~ NO INSTANCE ~~~",
        "AWS - IAM": "Issue 21401",
        "FortiGate": "License expired, and not going to get one (issue 14723)",
        "IronDefense": "Test depends on making requests to a non-public API",
        "Attivo Botsink": "no instance, not going to get it",
        "VMware": "no License, and probably not going to get it",
        "AWS Sagemaker": "License expired, and probably not going to get it",
        "Symantec MSS": "No instance, probably not going to get it (issue 15513)",
        "Google Cloud Compute": "Can't test yet",
        "Cymon": "The service was discontinued since April 30th, 2019.",
        "FireEye ETP": "No instance",
        "ProofpointTAP_v2": "No instance",
        "remedy_sr_beta": "No instance",
        "ExtraHop v2": "No instance",
        "Fidelis Elevate Network": "Issue 20735",
        "Minerva Labs Anti-Evasion Platform": "Issue 18835",
        "PolySwarm": "contribution",
        "fireeye": "Issue 19839",
        "DomainTools": "Issue 8298",
        "Remedy On-Demand": "Issue 19835",
        "ProtectWise": "Issue 20486",
        "ThreatMiner": "Issue 20469",
        "DomainTools Iris": "Issue 20433",
        "Check Point": "Issue 18643",
        "Preempt": "Issue 20268",
        "iDefense": "Issue 20095",
        "Joe Security": "Issue 17996",
        "CrowdstrikeFalcon": "Issue 19833",
        "ZeroFox": "Issue 19161",
        "Jask": "Issue 18879",
        "vmray": "Issue 18752",
        "Anomali ThreatStream v2": "Issue 18561",
        "Anomali ThreatStream": "Issue 19182",
        "SCADAfence CNM": "Issue 18376",
        "ArcSight ESM v2": "Issue #18328",
        "AlienVault USM Anywhere": "Issue #18273",
        "Tufin": "Issue 16441",
        "Dell Secureworks": "Instance locally installed on @liorblob PC",
        "MimecastV2": "Issue 14593",
        "Netskope": "instance is down",
        "Farsight DNSDB": "Issue 15512",
        "Service Manager": "Expired license",
        "carbonblackprotection": "License expired",
        "icebrg": "Issue 14312",
        "Freshdesk": "Trial account expired",
        "Threat Grid": "Issue 16197",
        "Kafka V2": "Can not connect to instance from remote",
        "Check Point Sandblast": "Issue 15948",
        "Remedy AR": "getting 'Not Found' in test button",
        "Salesforce": "Issue 15901",
        "Zscaler": "Issue 17784",
        "RedCanary": "License expired",
        "ANYRUN": "No instance",
        "Snowflake": "Looks like account expired, needs looking into",
        "Cisco Spark": "Issue 18940",
        "Phish.AI": "Issue 17291",
        "MaxMind GeoIP2": "Issue 18932.",
        "Exabeam": "Issue 19371",
        "McAfee ESM-v10": "Issue 20225",
        "PaloAltoNetworks_PrismaCloudCompute": "Instance not set up yet",
        "LogRhythm": "Issue 21672",

        "_comment": "~~~ UNSTABLE ~~~",
        "ServiceNow": "Instance goes to hibernate every few hours",
        "Tanium": "issue 15497",
        "Tenable.sc": "unstable instance",


        "_comment": "~~~ OTHER ~~~",
        "EclecticIQ Platform": "Issue 8821",
        "BitDam": "Issue #17247",
        "Zoom": "Issue 19832",
        "urlscan.io": "Issue 21831",
        "Forescout": "Can only be run from within PANW network. Look in keeper for - Demisto in the LAB",
        "HelloWorldSimple": "This is just an example integration - no need for test",
        "Lockpath KeyLight": "Deprecated. No tests.",
        "SafeBreach": "pending rewrite",

        "_comment": "~~~ QUOTA ISSUES ~~~",
        "AlphaSOC Wisdom": "API key has expired",
        "AWS - Athena - Beta": "Issue 19834",
        "Lastline": "issue 20323",
        "Google Resource Manager": "Cannot create projects because have reached alloted quota.",
        "Looker": "Warehouse 'DEMO_WH' cannot be resumed because resource monitor 'LIMITER' has exceeded its quota."
    },
    "nightly_integrations": [
        "Lastline v2",
        "TruSTAR",
        "SlackV2"
    ],
    "unmockable_integrations": {
        "Google Key Management Service": "The API requires an SSL secure connection to work.",
        "McAfee ESM-v10": "we have multiple instances with same test playbook, mock recording are per playbook so it keeps failing the playback step",
        "mysql": "Does not use http",
        "SlackV2": "Integration requires SSL",
        "Whois": "Mocks does not support sockets",
        "Panorama": "Exception: Proxy process took to long to go up. https://circleci.com/gh/demisto/content/24826",
        "Image OCR": "Does not perform network traffic",
        "Server Message Block (SMB)": "Does not perform http communication",
        "Active Directory Query v2": "Does not perform http communication",
        "dnstwist": "Does not peform http communication",
        "VxStream": "Issue 15544",
        "PagerDuty v2": "Integration requires SSL",
        "TCPIPUtils": "Integration requires SSL",
        "Luminate": "Integration has no proxy checkbox",
        "Shodan": "Integration has no proxy checkbox",
        "Google BigQuery": "Integration has no proxy checkbox",
        "ReversingLabs A1000": "Checking",
        "Check Point": "Checking",
        "okta": "Test Module failing, suspect it requires SSL",
        "Awake Security": "Checking",
        "ArcSight ESM v2": "Checking",
        "Phish.AI": "Checking",
        "Intezer": "Nightly - Checking",
        "ProtectWise": "Nightly - Checking",
        "google-vault": "Nightly - Checking",
        "RSA Archer": "Nightly - Checking",
        "McAfee NSM": "Nightly - Checking",
        "Forcepoint": "Nightly - Checking",
        "palo_alto_firewall": "Need to check test module",
        "Signal Sciences WAF": "error with certificate",
        "google": "'unsecure' parameter not working",
        "EWS Mail Sender": "Inconsistent test (playback fails, record succeeds)",
        "ReversingLabs Titanium Cloud": "No Unsecure checkbox. proxy trying to connect when disabled.",
        "Anomali ThreatStream": "'proxy' parameter not working",
        "Palo Alto Networks Cortex": "SDK",
        "Recorded Future": "might be dynamic test",
        "AlphaSOC Wisdom": "Test module issue",
        "RedLock": "SSL Issues",
        "Microsoft Graph": "Test direct access to oproxy",
        "MicrosoftGraphMail": "Test direct access to oproxy",
        "Microsoft Graph User": "Test direct access to oproxy",
        "Windows Defender Advanced Threat Protection": "Test direct access to oproxy",
        "Microsoft Graph Groups": "Test direct access to oproxy",
        "SafeBreach": "SSL Issues",
        "Feed Office365": "SSl Issues. issue: 21181",
        "AWS - CloudWatchLogs": "Issue 20958",
        "Gmail Single User" : "googleclient sdk has time based challenge exchange",
        "Gmail": "googleclient sdk has time based challenge exchange",
        "GoogleCloudTranslate": "google translate sdk does not support proxy",
        "Kennav2": "HTTPSConnectionPool(host='api.kennasecurity.com', port=443), issue:21233"
    }
}<|MERGE_RESOLUTION|>--- conflicted
+++ resolved
@@ -2259,14 +2259,14 @@
             "fromversion": "5.5.0"
         },
         {
-<<<<<<< HEAD
             "integrations": "illuminate",
             "playbookID": "illuminate Integration Test"
         },
         {
             "integrations": "illuminate",
             "playbookID": "illuminate Integration Demonstration - Test"
-=======
+        },
+        {
             "integrations": "Feodo Tracker Hashes Feed",
             "playbookID": "playbook-feodoteackerhash_test",
             "fromversion": "5.5.0"
@@ -2282,7 +2282,6 @@
             "instance_names": "feodo_tracker_ip_30_days",
             "playbookID": "playbook-feodotrackeripblock_test",
             "fromversion": "5.5.0"
->>>>>>> bc7b7a85
         }
     ],
     "skipped_tests": {
