from Tests.scripts.hook_validations.integration import IntegrationValidator


def test_removed_docker_image_on_existing_integration():
    validator = IntegrationValidator("temp_file", check_git=False)
    validator.old_integration = {
        "script": {
            "dockerimage": "test"
        }
    }
    validator.current_integration = {
        "script": {
            "no": "dockerimage"
        }
    }

    assert validator.is_docker_image_changed(), "The script validator couldn't find the docker image as changed"


def test_updated_docker_image_on_existing_integration():
    validator = IntegrationValidator("temp_file", check_git=False)

    validator.old_integration = {
        "script": {
            "dockerimage": "test"
        }
    }
    validator.current_integration = {
        "script": {
            "dockerimage": "test1"
        }
    }

    assert validator.is_docker_image_changed(), "The script validator couldn't find the docker image as changed"


def test_not_changed_docker_image_on_existing_integration():
    validator = IntegrationValidator("temp_file", check_git=False)
    validator.old_integration = {}
    validator.current_integration = {}

    assert validator.is_docker_image_changed() is False, "The script validator couldn't find the docker "\
        "image as changed"


def test_added_docker_image_on_existing_integration():
    validator = IntegrationValidator("temp_file", check_git=False)

    validator.old_integration = {}
    validator.current_integration = {
        "script": {
            "dockerimage": "test1"
        }
    }

    assert validator.is_docker_image_changed(), "The script validator couldn't find the docker image as changed"


def test_added_required_field_in_integration():
    validator = IntegrationValidator("temp_file", check_git=False)
    validator.old_integration = {
        "configuration": [
            {
                "name": "test",
                "required": False
            }
        ]
    }
    validator.current_integration = {
        "configuration": [
            {
                "name": "test",
                "required": True
            }
        ]
    }

    assert validator.is_added_required_fields(), "The script validator couldn't find the new required fields"


def test_changed_required_field_to_not_required_in_integration():
    validator = IntegrationValidator("temp_file", check_git=False)
    validator.old_integration = {
        "configuration": [
            {
                "name": "test",
                "required": True
            }
        ]
    }
    validator.current_integration = {
        "configuration": [
            {
                "name": "test",
                "required": False
            }
        ]
    }

    assert validator.is_added_required_fields() is False, "The script validator found the change to not reuquired " \
        "as a one who breaks backward compatability"


def test_not_changed_required_field_in_integration():
    validator = IntegrationValidator("temp_file", check_git=False)
    validator.old_integration = {
        "configuration": [
            {
                "name": "test",
                "required": True
            }
        ]
    }
    validator.current_integration = {
        "configuration": [
            {
                "name": "test",
                "required": True
            }
        ]
    }

    assert validator.is_added_required_fields() is False, "The script validator found a backward compatability " \
        "change although no such change was done"


def test_not_changed_required_field_scenario2_in_integration():
    validator = IntegrationValidator("temp_file", check_git=False)
    validator.old_integration = {
        "configuration": [
            {
                "name": "test",
                "required": False
            }
        ]
    }
    validator.current_integration = {
        "configuration": [
            {
                "name": "test",
                "required": False
            }
        ]
    }

    assert validator.is_added_required_fields() is False, "The script validator found a backward compatability " \
        "change although no such change was done"


def test_configuration_extraction():
    validator = IntegrationValidator("temp_file", check_git=False)
    integration_json = {
        "configuration": [
            {
                "name": "test",
                "required": False
            },
            {
                "name": "test1",
                "required": True
            }
        ]
    }

    expected = {
        "test": False,
        "test1": True
    }

    assert validator._get_field_to_required_dict(integration_json) == expected, "Failed to extract configuration"


def test_not_changed_context_in_integration():
    validator = IntegrationValidator("temp_file", check_git=False)
    validator.old_integration = {
        "commands": [
            {
                "name": "test",
                "outputs": [
                    {
                        "contextPath": "test"
                    }
                ]
            }
        ]
    }
    validator.current_integration = {
        "commands": [
            {
                "name": "test",
                "outputs": [
                    {
                        "contextPath": "test"
                    }
                ]
            }
        ]
    }

    assert validator.is_changed_context_path() is False, "The script validator found a backward compatability " \
        "change although no such change was done"


def test_changed_context_in_integration():
    validator = IntegrationValidator("temp_file", check_git=False)
    validator.old_integration = {
        "script": {
            "commands": [
                {
                    "name": "test",
                    "outputs": [
                        {
                            "contextPath": "test"
                        }
                    ]
                }
            ]
        }
    }
    validator.current_integration = {
        "script": {
            "commands": [
                {
                    "name": "test",
                    "outputs": [
                        {
                            "contextPath": "changed that"
                        }
                    ]
                }
            ]
        }
    }

    assert validator.is_changed_context_path(), "The script validator didn't find a backward compatability " \
        "issue although the context path has changed"


def test_added_context_in_integration():
    validator = IntegrationValidator("temp_file", check_git=False)
    validator.old_integration = {
        "commands": [
            {
                "name": "test",
                "outputs": [
                    {
                        "contextPath": "test"
                    }
                ]
            }
        ]
    }
    validator.current_integration = {
        "commands": [
            {
                "name": "test",
                "outputs": [
                    {
                        "contextPath": "test"
                    },
                    {
                        "contextPath": "changed that"
                    }
                ]
            }
        ]
    }

    assert validator.is_changed_context_path() is False, "The script validator didn't find a backward compatability " \
        "issue although the context path has changed"


def test_added_new_command_context_path_in_integration():
    validator = IntegrationValidator("temp_file", check_git=False)
    validator.old_integration = {
        "commands": [
            {
                "name": "test",
                "outputs": [
                    {
                        "contextPath": "test"
                    }
                ]
            }
        ]
    }
    validator.current_integration = {
        "commands": [
            {
                "name": "test",
                "outputs": [
                    {
                        "contextPath": "test"
                    }
                ]
            },
            {
                "name": "test2",
                "outputs": [
                    {
                        "contextPath": "new command"
                    }
                ]
            }
        ]
    }

    assert validator.is_changed_context_path() is False, "The script validator found a backward compatibility " \
        "issue although the context path has not changed"


def test_changed_required_arg_for_command_in_integration():
    validator = IntegrationValidator("temp_file", check_git=False)
    validator.old_integration = {
        "script": {
            "commands": [
                {
                    "name": "test",
                    "arguments": [
                        {
                            "name": "test"
                        }
                    ]
                }
            ]
        }
    }
    validator.current_integration = {
        "script": {
            "commands": [
                {
                    "name": "test",
                    "arguments": [
                        {
                            "name": "test",
                            "required": True
                        }
                    ]
                }
            ]
        }
    }

    assert validator.is_changed_command_name_or_arg(), "The script validator did not found a backward compatibility " \
        "issue although the command was added with required arg"


def test_added_required_arg_for_command_in_integration():
    validator = IntegrationValidator("temp_file", check_git=False)
    validator.old_integration = {
        "script": {
            "commands": [
                {
                    "name": "test",
                    "arguments": [
                        {
                            "name": "test"
                        }
                    ]
                }
            ]
        }
    }
    validator.current_integration = {
        "script": {
            "commands": [
                {
                    "name": "test",
                    "arguments": [
                        {
                            "name": "test",
                        },
                        {
                            "name": "test1",
                            "required": True
                        }
                    ]
                }
            ]
        }
    }

    assert validator.is_changed_command_name_or_arg(), "The script validator did not found a backward compatibility " \
        "issue although the command was added with required arg"


def test_renamed_arg_in_command_in_integration():
    validator = IntegrationValidator("temp_file", check_git=False)
    validator.old_integration = {
        "script": {
            "commands": [
                {
                    "name": "test",
                    "arguments": [
                        {
                            "name": "test"
                        }
                    ]
                }
            ]
        }
    }
    validator.current_integration = {
        "script": {
            "commands": [
                {
                    "name": "test",
                    "arguments": [
                        {
                            "name": "test1",
                        }
                    ]
                }
            ]
        }
    }

    assert validator.is_changed_command_name_or_arg(), "The script validator did not found a backward compatibility " \
        "issue although the command args were renamed"


def test_not_requires_arg_in_command_in_integration():
    validator = IntegrationValidator("temp_file", check_git=False)
    validator.old_integration = {
        "commands": [
            {
                "name": "test",
                "arguments": [
                    {
                        "name": "test"
                    }
                ]
            }
        ]
    }
    validator.current_integration = {
        "commands": [
            {
                "name": "test",
                "arguments": [
                    {
                        "name": "test"
                    },
                    {
                        "name": "test1",
                    }
                ]
            }
        ]
    }

    assert validator.is_changed_command_name_or_arg() is False, "The script validator found a backward compatibility " \
        "issue although a new not required command was added"


def test_not_changed_command_in_integration():
    validator = IntegrationValidator("temp_file", check_git=False)
    validator.old_integration = {
        "script": {
            "commands": [
                {
                    "name": "test",
                    "arguments": [
                        {
                            "name": "test"
                        }
                    ]
                }
            ]
        }
    }
    validator.current_integration = {
        "script": {
            "commands": [
                {
                    "name": "test",
                    "arguments": [
                        {
                            "name": "test"
                        }
                    ]
                }
            ]
        }
    }

    assert validator.is_changed_command_name_or_arg() is False, "The script validator found a backward compatibility " \
        "issue although the commands haven't changed"


def test_no_duplicate_params():
    validator = IntegrationValidator("temp_file", check_git=False)
    validator.current_integration = {
        "configuration": [
            {
                "name": "test"
            },
            {
                "name": "tes1",
            }
        ]
    }

    assert validator.is_there_duplicate_params() is False, \
        "The integration validator found duplicated params although there are none"


def test_duplicated_params():
    validator = IntegrationValidator("temp_file", check_git=False)
    validator.current_integration = {
        "configuration": [
            {
                "name": "test"
            },
            {
                "name": "test",
            }
        ]
    }

    assert validator.is_there_duplicate_params(), \
        "The integration validator did not find duplicated params although there are duplicates"


def test_no_duplicate_args():
    validator = IntegrationValidator("temp_file", check_git=False)
    validator.current_integration = {
        "script": {
            "commands": [
                {
                    "name": "testing",
                    "arguments": [
                        {
                            "name": "test1"
                        },
                        {
                            "name": "test2"
                        }
                    ]
                }
            ]
        }
    }

    assert validator.is_there_duplicate_args() is False, \
        "The integration validator found duplicated args although there are none"


def test_duplicated_argss():
    validator = IntegrationValidator("temp_file", check_git=False)
    validator.current_integration = {
        "script": {
            "commands": [
                {
                    "name": "testing",
                    "arguments": [
                        {
                            "name": "test"
                        },
                        {
                            "name": "test"
                        }
                    ]
                }
            ]
        }
    }

    assert validator.is_there_duplicate_args(), \
        "The integration validator did not find duplicated args although there are duplicates"


def test_is_changed_subtype_non_changed():
    validator = IntegrationValidator("temp_file", check_git=False)
    validator.current_integration = {
        "script": {
            "type": "python",
            "subtype": "python3"
        }
    }
    validator.old_integration = {
        "script": {
            "type": "python",
            "subtype": "python3"
        }
    }

    assert validator.is_changed_subtype(), \
        "The integration validator found changed subtype while it is valid"


def test_is_changed_subtype_changed():
    validator = IntegrationValidator("temp_file", check_git=False)
    validator.current_integration = {
        "script": {
            "type": "python",
            "subtype": "python3"
        }
    }
    validator.old_integration = {
        "script": {
            "type": "python",
            "subtype": "python2"
        }
    }

    assert validator.is_changed_subtype() is False, \
        "The integration validator did not find changed subtype while it is changed"


def test_valid_subtype_lies():
    validator = IntegrationValidator("temp_file", check_git=False)
    validator.current_integration = {
        "script": {
            "type": "python",
            "subtype": "lies"
        }
    }
    validator.old_integration = None

    assert validator.is_valid_subtype() is False, \
        "The integration validator found valid subtype while it is invalid"


def test_is_default_arguments_non_default():
    validator = IntegrationValidator("temp_file", check_git=False)
    validator.current_integration = {
        "script": {
            "commands": [
                {
                    "name": "file",
                    "arguments": [
                        {
                            "name": "file",
                            "required": True,
                            "default": False
                        },
                        {
                            "name": "verbose"
                        }
                    ]
                }
            ]
        }
    }
    validator.old_integration = None

    assert validator.is_default_arguments() is False, \
        "The integration validator did not find invalid arg (needed to be default and not required)"


def test_is_default_arguments_ok():
    validator = IntegrationValidator("temp_file", check_git=False)
    validator.current_integration = {
        "script": {
            "commands": [
                {
                    "name": "email",
                    "arguments": [
                        {
                            "name": "email",
                            "required": False,
                            "default": True
                        },
                        {
                            "name": "verbose"
                        }
                    ]
                }
            ]
        }
    }
    validator.old_integration = None

    assert validator.is_default_arguments() is True, \
        "The integration validator found an invalid command arg while it is valid"


def test_is_outputs_for_reputations_commands_valid():
    validator = IntegrationValidator("temp_file", check_git=False)
    validator.current_integration = {
        "script": {
            "commands": [
                {
                    "name": "panorama-commit-status",
                    "outputs": [
                        {
                            "contextPath": "Panorama.Commit.JobID",
                            "description": "Job ID of the configuration to be committed",
                            "type": "number"
                        },
                        {
                            "contextPath": "DBotScore.does.not.matter"
                        }
                    ]
                }
            ]
        }
    }
    validator.old_integration = None

    assert validator.is_outputs_for_reputations_commands_valid() is True, \
        "The integration validator found invalid command outputs while it is valid"

    validator_email = IntegrationValidator("temp_file", check_git=False)
    validator_email.current_integration = {
        "script": {
            "commands": [
                {
                    "name": "email",
                    "outputs": [
                        {
                            "contextPath": "DBotScore.Indicator",
                            "description": "The indicator that was tested.",
                            "type": "string"
                        },
                        {
                            "contextPath": "DBotScore.Type",
                            "description": "The indicator type.",
                            "type": "string"
                        },
                        {
                            "contextPath": "DBotScore.Vendor",
                            "description": "Vendor used to calculate the score.",
                            "type": "string"
                        },
                        {
                            "contextPath": "DBotScore.Sc0re",
                            "description": "The actual score.",
                            "type": "int"
                        },
                        {
                            "contextPath": "Email.To",
                            "description": "email to",
                            "type": "string"
                        },
                    ]
                }
            ]
        }
    }
    validator_email.old_integration = None

    assert validator_email.is_outputs_for_reputations_commands_valid() is False, \
        "The integration validator did not find the invalid command output - DBotScore.Sc0re"

    validator_file = IntegrationValidator("temp_file", check_git=False)
    validator_file.current_integration = {
        "script": {
            "commands": [
                {
                    "name": "file",
                    "outputs": [
                        {
                            "contextPath": "DBotScore.Indicator",
                            "description": "The indicator that was tested.",
                            "type": "string"
                        },
                        {
                            "contextPath": "DBotScore.Type",
                            "description": "The indicator type.",
                            "type": "string"
                        },
                        {
                            "contextPath": "DBotScore.Vendor",
                            "description": "Vendor used to calculate the score.",
                            "type": "string"
                        },
                        {
                            "contextPath": "DBotScore.Score",
                            "description": "The actual score.",
                            "type": "int"
                        },
                        {
                            "contextPath": "File.Md5",
                            "description": "The MD5 hash of the file.",
                            "type": "string"
                        },
                    ]
                }
            ]
        }
    }
    validator_file.old_integration = None

    assert validator_file.is_outputs_for_reputations_commands_valid() is False, \
        "The integration validator did not find the invalid command output - File.Md5"

    validator_ip = IntegrationValidator("temp_file", check_git=False)
    validator_ip.current_integration = {
        "script": {
            "commands": [
                {
                    "name": "ip",
                    "outputs": [
                        {
                            "contextPath": "DBotScore.Indicator",
                            "description": "The indicator that was tested.",
                            "type": "string"
                        },
                        {
                            "contextPath": "DBotScore.Type",
                            "description": "The indicator type.",
                            "type": "string"
                        },
                        {
                            "contextPath": "DBotScore.Vendor",
                            "description": "Vendor used to calculate the score.",
                            "type": "string"
                        },
                        {
                            "contextPath": "DBotScore.Score",
                            "description": "The actual score.",
                            "type": "int"
                        },
                        {
                            "contextPath": "IP.Address",
                            "description": "IP address",
                            "type": "string"
                        },
                    ]
                }
            ]
        }
    }
    validator_ip.old_integration = None

    assert validator_ip.is_outputs_for_reputations_commands_valid() is True, \
        "The integration validator found invalid command outputs while it is valid"


<<<<<<< HEAD
def test_proxy_sanity_check():
    validator = IntegrationValidator("temp_file", check_git=False)
    validator.current_integration = {
        "configuration": [
            {
                "name": "proxy",
                "type": 8,
                "display": "Use system proxy settings",
                "required": False
            }
        ]
    }

    assert validator.is_proxy_configured_correctly()


def test_proxy_wrong_type():
    validator = IntegrationValidator("temp_file", check_git=False)
    validator.current_integration = {
        "configuration": [
            {
                "name": "proxy",
                "type": 9,
                "display": "Use system proxy settings",
                "required": False
            }
        ]
    }

    assert validator.is_proxy_configured_correctly() is False


def test_proxy_wrong_display():
    validator = IntegrationValidator("temp_file", check_git=False)
    validator.current_integration = {
        "configuration": [
            {
                "name": "proxy",
                "type": 8,
                "display": "bla",
                "required": False
            }
        ]
    }

    assert validator.is_proxy_configured_correctly() is False


def test_proxy_wrong_required():
    validator = IntegrationValidator("temp_file", check_git=False)
    validator.current_integration = {
        "configuration": [
            {
                "name": "proxy",
                "type": 8,
                "display": "Use system proxy settings",
                "required": True
            }
        ]
    }

    assert validator.is_proxy_configured_correctly() is False
=======
def test_valid_new_beta_integration():
    validator = IntegrationValidator("temp_file", check_git=False)
    validator.old_integration = {}
    validator.current_integration = {
        "commonfields": {
            "id": "newIntegration"
        },
        "name": "newIntegration",
        "display": "newIntegration (Beta)",
        "beta": True,
    }

    assert validator.is_valid_beta_integration(is_new=True) is True, \
        "The Beta validator did not validate a new valid integration"


def test_new_beta_integration_missing_beta_in_display():
    validator = IntegrationValidator("temp_file", check_git=False)
    validator.old_integration = {}
    validator.current_integration = {
        "commonfields": {
            "id": "newIntegration"
        },
        "name": "newIntegration",
        "display": "newIntegration",
        "beta": True,
    }

    assert validator.is_valid_beta_integration(is_new=True) is False, \
        "The Beta validator approved the integration" \
        "but it should have fail it for missing beta substring in 'display' field"


def test_new_beta_integration_with_beta_substring_in_id():
    validator = IntegrationValidator("temp_file", check_git=False)
    validator.old_integration = {}
    validator.current_integration = {
        "commonfields": {
            "id": "newIntegration beta"
        },
        "name": "newIntegration",
        "display": "newIntegration (Beta)",
        "beta": True,
    }

    assert validator.is_valid_beta_integration(is_new=True) is False, \
        "The beta validator approved the new beta integration," \
        " but it should fail it because the 'id' field has a 'beta' substring in it. " \
        "the validator should not allow it for new integration"


def test_new_beta_integration_with_beta_substring_in_name():
    validator = IntegrationValidator("temp_file", check_git=False)
    validator.old_integration = {}
    validator.current_integration = {
        "commonfields": {
            "id": "newIntegration"
        },
        "name": "newIntegration beta",
        "display": "newIntegration (Beta)",
        "beta": True,
    }

    assert validator.is_valid_beta_integration(is_new=True) is False, \
        "The beta validator approved the new beta integration," \
        " but it should fail it because the 'name' field has a 'beta' substring in it. " \
        "the validator should not allow it for new integration"


def test_cahnged_beta_integration_with_beta_substring_in_is_and_name():
    validator = IntegrationValidator("temp_file", check_git=False)
    validator.old_integration = {
        "commonfields": {
            "id": "newIntegration beta"
        },
        "name": "newIntegration beta",
        "display": "newIntegration (Beta)",
        "beta": True,
    }
    validator.current_integration = {
        "commonfields": {
            "id": "newIntegration beta"
        },
        "name": "newIntegration beta",
        "display": "newIntegration changed (Beta)",
        "beta": True,
    }

    assert validator.is_valid_beta_integration() is True, \
        "The Beta validator failed the integration" \
        "but it should have approved"


def test_changed_beta_integration_without_beta_field():
    validator = IntegrationValidator("temp_file", check_git=False)
    validator.old_integration = {
        "commonfields": {
            "id": "newIntegration beta"
        },
        "name": "newIntegration beta",
        "display": "newIntegration (Beta)",
    }
    validator.current_integration = {
        "commonfields": {
            "id": "newIntegration beta"
        },
        "name": "newIntegration beta",
        "display": "newIntegration changed (Beta)",
    }

    assert validator.is_valid_beta_integration() is False, \
        "The Beta validator approved the integration" \
        "but it should have fail it because it is missing 'beta' field with the value true"
>>>>>>> 7677b285
<|MERGE_RESOLUTION|>--- conflicted
+++ resolved
@@ -829,70 +829,6 @@
         "The integration validator found invalid command outputs while it is valid"
 
 
-<<<<<<< HEAD
-def test_proxy_sanity_check():
-    validator = IntegrationValidator("temp_file", check_git=False)
-    validator.current_integration = {
-        "configuration": [
-            {
-                "name": "proxy",
-                "type": 8,
-                "display": "Use system proxy settings",
-                "required": False
-            }
-        ]
-    }
-
-    assert validator.is_proxy_configured_correctly()
-
-
-def test_proxy_wrong_type():
-    validator = IntegrationValidator("temp_file", check_git=False)
-    validator.current_integration = {
-        "configuration": [
-            {
-                "name": "proxy",
-                "type": 9,
-                "display": "Use system proxy settings",
-                "required": False
-            }
-        ]
-    }
-
-    assert validator.is_proxy_configured_correctly() is False
-
-
-def test_proxy_wrong_display():
-    validator = IntegrationValidator("temp_file", check_git=False)
-    validator.current_integration = {
-        "configuration": [
-            {
-                "name": "proxy",
-                "type": 8,
-                "display": "bla",
-                "required": False
-            }
-        ]
-    }
-
-    assert validator.is_proxy_configured_correctly() is False
-
-
-def test_proxy_wrong_required():
-    validator = IntegrationValidator("temp_file", check_git=False)
-    validator.current_integration = {
-        "configuration": [
-            {
-                "name": "proxy",
-                "type": 8,
-                "display": "Use system proxy settings",
-                "required": True
-            }
-        ]
-    }
-
-    assert validator.is_proxy_configured_correctly() is False
-=======
 def test_valid_new_beta_integration():
     validator = IntegrationValidator("temp_file", check_git=False)
     validator.old_integration = {}
@@ -1006,4 +942,67 @@
     assert validator.is_valid_beta_integration() is False, \
         "The Beta validator approved the integration" \
         "but it should have fail it because it is missing 'beta' field with the value true"
->>>>>>> 7677b285
+
+
+def test_proxy_sanity_check():
+    validator = IntegrationValidator("temp_file", check_git=False)
+    validator.current_integration = {
+        "configuration": [
+            {
+                "name": "proxy",
+                "type": 8,
+                "display": "Use system proxy settings",
+                "required": False
+            }
+        ]
+    }
+
+    assert validator.is_proxy_configured_correctly()
+
+
+def test_proxy_wrong_type():
+    validator = IntegrationValidator("temp_file", check_git=False)
+    validator.current_integration = {
+        "configuration": [
+            {
+                "name": "proxy",
+                "type": 9,
+                "display": "Use system proxy settings",
+                "required": False
+            }
+        ]
+    }
+
+    assert validator.is_proxy_configured_correctly() is False
+
+
+def test_proxy_wrong_display():
+    validator = IntegrationValidator("temp_file", check_git=False)
+    validator.current_integration = {
+        "configuration": [
+            {
+                "name": "proxy",
+                "type": 8,
+                "display": "bla",
+                "required": False
+            }
+        ]
+    }
+
+    assert validator.is_proxy_configured_correctly() is False
+
+
+def test_proxy_wrong_required():
+    validator = IntegrationValidator("temp_file", check_git=False)
+    validator.current_integration = {
+        "configuration": [
+            {
+                "name": "proxy",
+                "type": 8,
+                "display": "Use system proxy settings",
+                "required": True
+            }
+        ]
+    }
+
+    assert validator.is_proxy_configured_correctly() is False