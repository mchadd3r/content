--- conflicted
+++ resolved
@@ -1,13 +1,10 @@
 ## [Unreleased]
-<<<<<<< HEAD
-- Added support to identify URLs and domains prefixed with 'http:' or 'http:\\'.
-- Fixed an issue where special characters in URLs were parsed incorrectly.
-=======
+Fixed an issue where special characters in URLs were parsed incorrectly.
 
 
 ## [19.11.1] - 2019-11-26
 Added support to identify URLs and domains prefixed with 'http:' or 'http:\\'.
->>>>>>> 0c99b121
+
 
 ## [19.11.0] - 2019-11-12
 Improved handling of Proofpoint v3 URLs.
